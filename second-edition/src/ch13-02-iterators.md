--- conflicted
+++ resolved
@@ -19,18 +19,6 @@
 
 <span class="caption">Listing 13-13: Creating an iterator</span>
 
-<<<<<<< HEAD
-Once we’ve created an iterator, we can choose to use it in a variety of ways.
-In Listing 3-4 from Chapter 3, we actually used iterators with `for` loops to
-execute some code on each item, though we glossed over what the call to `iter`
-did until now.
-
-The example in Listing 13-14 separates the creation of the iterator from the
-use of the iterator in the `for` loop. The iterator is stored in the `v1_iter`
-variable, and no iteration takes place at that time. Once the `for` loop is
-called using the iterator in `v1_iter`, then each element in the iterator is
-used in one iteration of the loop, which prints out each value:
-=======
 Once we’ve created an iterator, we can use it in a variety of ways. In Listing
 3-4 in Chapter 3, we used iterators with `for` loops to execute some code on
 each item, although we glossed over what the call to `iter` did until now.
@@ -40,7 +28,6 @@
 variable, and no iteration takes place at that time. When the `for` loop is
 called using the iterator in `v1_iter`, each element in the iterator is used in
 one iteration of the loop, which prints out each value:
->>>>>>> ec566082
 
 ```rust
 let v1 = vec![1, 2, 3];
@@ -61,17 +48,10 @@
 the variable value in a loop until it gets to the total number of items in the
 vector.
 
-<<<<<<< HEAD
-Iterators take care of all of that logic for us, cutting down on repetitive
-code we could potentially mess up. Iterators give us more flexibility to use
-the same logic with many different kinds of sequences, not just data structures
-we can index into like vectors. Let’s see how iterators do that.
-=======
 Iterators handle all that logic for us, cutting down on repetitive code we
 could potentially mess up. Iterators give us more flexibility to use the same
 logic with many different kinds of sequences, not just data structures we can
 index into, like vectors. Let’s examine how iterators do that.
->>>>>>> ec566082
 
 ### The `Iterator` Trait and the `next` Method
 
@@ -90,17 +70,10 @@
 
 Notice some new syntax that we haven’t covered yet: `type Item` and
 `Self::Item`, which are defining an *associated type* with this trait. We’ll
-<<<<<<< HEAD
-talk about associated types in depth in Chapter 19, but for now, all you need
-to know is that this code says implementing the `Iterator` trait requires that
-you also define an `Item` type, and this `Item` type is used in the return type
-of the `next` method. In other words, the `Item` type will be the type returned
-=======
 talk about associated types in depth in Chapter 19. For now, all you need to
 know is that this code says implementing the `Iterator` trait requires that you
 also define an `Item` type, and this `Item` type is used in the return type of
 the `next` method. In other words, the `Item` type will be the type returned
->>>>>>> ec566082
 from the iterator.
 
 The `Iterator` trait only requires implementors to define one method: the
@@ -131,13 +104,8 @@
 iterator</span>
 
 Note that we needed to make `v1_iter` mutable: calling the `next` method on an
-<<<<<<< HEAD
-iterator changes state that keeps track of where it is in the sequence. Put
-another way, this code *consumes*, or uses up, the iterator. Each call to
-=======
 iterator changes state that keeps track of where it is in the sequence. In
 other words, this code *consumes*, or uses up, the iterator. Each call to
->>>>>>> ec566082
 `next` eats up an item from the iterator. We didn’t need to make `v1_iter`
 mutable when we used a `for` loop because the loop took ownership of `v1_iter`
 and made it mutable behind the scenes.
@@ -149,11 +117,7 @@
 `iter`. Similarly, if we want to iterate over mutable references, we can call
 `iter_mut` instead of `iter`.
 
-<<<<<<< HEAD
-### Methods in the `Iterator` Trait that Consume the Iterator
-=======
 ### Methods that Consume the Iterator
->>>>>>> ec566082
 
 The `Iterator` trait has a number of different methods with default
 implementations provided for us by the standard library; you can find out about
@@ -198,24 +162,10 @@
 way. But because all iterators are lazy, we have to call one of the consuming
 adaptor methods to get results from calls to iterator adaptors.
 
-<<<<<<< HEAD
-Other methods defined on the `Iterator` trait, known as *iterator adaptors*,
-allow us to change iterators into different kind of iterators. We can chain
-multiple calls to iterator adaptors to perform complex actions in a readable
-way. Because all iterators are lazy, however, we have to call one of the
-consuming adaptor methods in order to get results from calls to iterator
-adaptors.
-
-Listing 13-17 shows an example of calling the iterator adaptor method `map`
-which takes a closure to call on each item in order to produce a new iterator.
-The closure here creates a new iterator in which each item from the vector has
-been incremented by 1. This code produces a warning, though:
-=======
 Listing 13-17 shows an example of calling the iterator adaptor method `map`,
 which takes a closure to call on each item to produce a new iterator. The
 closure here creates a new iterator in which each item from the vector has been
 incremented by 1. However, this code produces a warning:
->>>>>>> ec566082
 
 <span class="filename">Filename: src/main.rs</span>
 
@@ -241,16 +191,6 @@
   = note: #[warn(unused_must_use)] on by default
 ```
 
-<<<<<<< HEAD
-The code in Listing 13-17 isn’t actually doing anything; the closure we’ve
-specified never gets called. The warning reminds us why: iterator adaptors are
-lazy, and we need to consume the iterator here.
-
-To fix this and consume the iterator, we’re going to use the `collect` method,
-which we saw briefly in Chapter 12. This method consumes the iterator and
-collects the resulting values into a collection data type.
-
-=======
 The code in Listing 13-17 doesn’t do anything; the closure we’ve specified
 never gets called. The warning reminds us why: iterator adaptors are lazy, and
 we need to consume the iterator here.
@@ -259,7 +199,6 @@
 saw briefly in Chapter 12. This method consumes the iterator and collects the
 resulting values into a collection data type.
 
->>>>>>> ec566082
 In Listing 13-18, we collect the results of iterating over the iterator that’s
 returned from the call to `map` into a vector. This vector will end up
 containing each item from the original vector incremented by 1:
@@ -293,13 +232,8 @@
 `false`, the value won’t be included in the resulting iterator.
 
 In Listing 13-19 we use `filter` with a closure that captures the `shoe_size`
-<<<<<<< HEAD
-variable from its environment, in order to iterate over a collection of `Shoe`
-struct instances. It will return only shoes that are the specified size:
-=======
 variable from its environment to iterate over a collection of `Shoe` struct
 instances. It will return only shoes that are the specified size:
->>>>>>> ec566082
 
 <span class="filename">Filename: src/lib.rs</span>
 
@@ -356,11 +290,7 @@
 The test shows that when we call `shoes_in_my_size`, we only get back shoes
 that have the same size as the value we specified.
 
-<<<<<<< HEAD
-### Implementing the `Iterator` Trait to Create Our Own Iterators
-=======
 ### Creating Our Own Iterators with `Iterator`
->>>>>>> ec566082
 
 We’ve shown that we can create an iterator by calling `iter`, `into_iter`, or
 `iter_mut` on a vector. We can create iterators from the other collection types
@@ -396,17 +326,6 @@
 function that creates instances of `Counter` with an initial value of 0 for
 `count`</span>
 
-<<<<<<< HEAD
-The `Counter` struct has one field named `count`. This holds a `u32` value that
-will keep track of where we are in the process of iterating from 1 to 5. The
-`count` field is private since we want the implementation of `Counter` to
-manage its value. The `new` function enforces the behavior of always starting
-new instances with a value of 0 in the `count` field.
-
-Next, we’re going to implement the `Iterator` trait for our `Counter` type by
-defining the body of the `next` method, to specify what we want to happen when
-this iterator is used, as shown in Listing 13-21:
-=======
 The `Counter` struct has one field named `count`. This field holds a `u32`
 value that will keep track of where we are in the process of iterating from 1
 to 5. The `count` field is private because we want the implementation of
@@ -416,7 +335,6 @@
 Next, we’ll implement the `Iterator` trait for our `Counter` type by defining
 the body of the `next` method to specify what we want to happen when this
 iterator is used, as shown in Listing 13-21:
->>>>>>> ec566082
 
 <span class="filename">Filename: src/lib.rs</span>
 
@@ -445,21 +363,12 @@
 
 We set the associated `Item` type for our iterator to `u32`, meaning the
 iterator will return `u32` values. Again, don’t worry about associated types
-<<<<<<< HEAD
-yet, we’ll be covering them in Chapter 19.
-
-We want our iterator to add one to the current state, so we initialized `count`
-to 0 so it would return one first. If the value of `count` is less than six,
-`next` will return the current value wrapped in `Some`, but if `count` is six
-or higher, our iterator will return `None`.
-=======
 yet, we’ll cover them in Chapter 19.
 
 We want our iterator to add one to the current state, so we initialized `count`
 to 0 so it would return 1 first. If the value of `count` is less than 6, `next`
 will return the current value wrapped in `Some`, but if `count` is 6 or higher,
 our iterator will return `None`.
->>>>>>> ec566082
 
 #### Using Our `Counter` Iterator’s `next` Method
 
@@ -509,29 +418,17 @@
 calls `next` repeatedly, verifying that we have implemented the behavior we
 want this iterator to have: returning the values from 1 to 5.
 
-<<<<<<< HEAD
-#### Using Other `Iterator` Trait Methods on Our Iterator
-
-Because we implemented the `Iterator` trait by defining the `next` method, we
-can now use any `Iterator` trait method’s default implementations as defined in
-the standard library, since they all use the `next` method’s functionality.
-=======
 #### Using Other `Iterator` Trait Methods
 
 Because we implemented the `Iterator` trait by defining the `next` method, we
 can now use any `Iterator` trait method’s default implementations as defined in
 the standard library, because they all use the `next` method’s functionality.
->>>>>>> ec566082
 
 For example, if for some reason we wanted to take the values produced by an
 instance of `Counter`, pair them with values produced by another `Counter`
 instance after skipping the first value, multiply each pair together, keep only
 those results that are divisible by three, and add all the resulting values
-<<<<<<< HEAD
-together, we could do so as shown in the test in Listing 13-23:
-=======
 together, we could do so, as shown in the test in Listing 13-23:
->>>>>>> ec566082
 
 <span class="filename">Filename: src/lib.rs</span>
 
