--- conflicted
+++ resolved
@@ -1,32 +1,5 @@
 ## `RefCell<T>` and the Interior Mutability Pattern
 
-<<<<<<< HEAD
-<!-- I'm concerned here about referencing forward too much, do we need that
-information from Ch 19 to understand this? Should we look at rearranging a few
-things here? -->
-<!-- We don't think the reader needs to *understand* `unsafe` at this point,
-just that `unsafe` is how this is possible and that we'll learn about `unsafe`
-later. After reading this section, did you feel that you needed to know more
-about `unsafe` to understand this section? /Carol -->
-
-<!--below: as in, we use the pattern, or it's used automatically? I'm not clear
-on what's the user's responsibility with this pattern -->
-<!-- When we choose to use types implemented using the interior mutability
-pattern, or when we implement our own types using the interior mutability
-pattern. /Carol -->
-
-*Interior mutability* is a design pattern in Rust for allowing you to mutate
-data even when there are immutable references to that data, normally disallowed
-by the borrowing rules. To do so, the pattern uses `unsafe` code inside a data
-structure to bend Rust’s usual rules around mutation and borrowing. We haven’t
-yet covered unsafe code; we will in Chapter 19. We can choose to use types that
-make use of the interior mutability pattern when we can ensure that the
-borrowing rules will be followed at runtime, even though the compiler can’t
-ensure that. The `unsafe` code involved is then wrapped in a safe API, and the
-outer type is still immutable.
-
-Let’s explore this by looking at the `RefCell<T>` type that follows the
-=======
 *Interior mutability* is a design pattern in Rust that allows you to mutate
 data even when there are immutable references to that data: normally, this
 action is disallowed by the borrowing rules. To do so, the pattern uses
@@ -38,18 +11,13 @@
 safe API, and the outer type is still immutable.
 
 Let’s explore this concept by looking at the `RefCell<T>` type that follows the
->>>>>>> ec566082
 interior mutability pattern.
 
 ### Enforcing Borrowing Rules at Runtime with `RefCell<T>`
 
 Unlike `Rc<T>`, the `RefCell<T>` type represents single ownership over the data
 it holds. So, what makes `RefCell<T>` different than a type like `Box<T>`?
-<<<<<<< HEAD
-Let’s recall the borrowing rules we learned in Chapter 4:
-=======
 Recall the borrowing rules you learned in Chapter 4:
->>>>>>> ec566082
 
 * At any given time, you can have *either* but not both of the following: one
   mutable reference or any number of immutable references.
@@ -58,62 +26,6 @@
 With references and `Box<T>`, the borrowing rules’ invariants are enforced at
 compile time. With `RefCell<T>`, these invariants are enforced *at runtime*.
 With references, if you break these rules, you’ll get a compiler error. With
-<<<<<<< HEAD
-`RefCell<T>`, if you break these rules, you’ll get a `panic!`.
-
-<!-- Is there an advantage to having these rules enforced at different times?
--->
-<!-- Yes, that's what we were trying to say below, we've tried to make this more explicit /Carol -->
-
-The advantages to checking the borrowing rules at compile time are that errors
-will be caught sooner in the development process and there is no impact on
-runtime performance since all the analysis is completed beforehand. For those
-reasons, checking the borrowing rules at compile time is the best choice for
-the majority of cases, which is why this is Rust’s default.
-
-The advantage to checking the borrowing rules at runtime instead is that
-certain memory safe scenarios are then allowed, whereas they are disallowed by
-the compile time checks. Static analysis, like the Rust compiler, is inherently
-conservative. Some properties of code are impossible to detect by analyzing the
-code: the most famous example is the Halting Problem, which is out of scope of
-this book but an interesting topic to research if you’re interested.
-
-<!--below: can't be sure of what, exactly? Sure that the code complies with the
-ownership rules? -->
-<!-- Yes /Carol -->
-
-Because some analysis is impossible, if the Rust compiler can’t be sure the
-code complies with the ownership rules, it may reject a correct program; in
-this way, it is conservative. If Rust were to accept an incorrect program,
-users would not be able to trust in the guarantees Rust makes. However, if Rust
-rejects a correct program, the programmer will be inconvenienced, but nothing
-catastrophic can occur. `RefCell<T>` is useful when you yourself are sure that
-your code follows the borrowing rules, but the compiler is not able to
-understand and guarantee that.
-
-Similarly to `Rc<T>`, `RefCell<T>` is only for use in single-threaded scenarios
-and will give you a compile time error if you try in a multithreaded context.
-We’ll talk about how to get the functionality of `RefCell<T>` in a
-multithreaded program in Chapter 16.
-
-<!-- I'm not really clear at this point what the difference between Rc<T> and
-RefCell<T> is, perhaps a succinct round up would help? -->
-<!-- Done /Carol -->
-
-To recap the reasons to choose `Box<T>`, `Rc<T>`, or `RefCell<T>`:
-
-- `Rc<T>` enables multiple owners of the same data; `Box<T>` and `RefCell<T>`
-  have single owners.
-- `Box<T>` allows immutable or mutable borrows checked at compile time; `Rc<T>`
-  only allows immutable borrows checked at compile time; `RefCell<T>` allows
-  immutable or mutable borrows checked at runtime.
-- Because `RefCell<T>` allows mutable borrows checked at runtime, we can mutate
-  the value inside the `RefCell<T>` even when the `RefCell<T>` is itself
-  immutable.
-
-The last reason is the *interior mutability* pattern. Let’s look at a case when
-interior mutability is useful and discuss how this is possible.
-=======
 `RefCell<T>`, if you break these rules, your program will `panic!` and exit.
 
 The advantages of checking the borrowing rules at compile time are that errors
@@ -156,7 +68,6 @@
 Mutating the value inside an immutable value is the *interior mutability*
 pattern. Let’s look at a situation in which interior mutability is useful and
 examine how it’s possible.
->>>>>>> ec566082
 
 ### Interior Mutability: A Mutable Borrow to an Immutable Value
 
@@ -170,11 +81,7 @@
 }
 ```
 
-<<<<<<< HEAD
-If we try to compile this, we’ll get this error:
-=======
 When we try to compile this code, we’ll get the following error:
->>>>>>> ec566082
 
 ```text
 error[E0596]: cannot borrow immutable local variable `x` as mutable
@@ -185,49 +92,6 @@
 3 |     let y = &mut x;
   |                  ^ cannot borrow mutably
 ```
-<<<<<<< HEAD
-
-However, there are situations where it would be useful for a value to be able
-to mutate itself in its methods, but to other code, the value would appear to
-be immutable. Code outside the value’s methods would not be able to mutate the
-value. `RefCell<T>` is one way to get the ability to have interior mutability.
-`RefCell<T>` isn’t getting around the borrowing rules completely, but the
-borrow checker in the compiler allows this interior mutability and the
-borrowing rules are checked at runtime instead. If we violate the rules, we’ll
-get a `panic!` instead of a compiler error.
-
-Let’s work through a practical example where we can use `RefCell<T>` to make it
-possible to mutate an immutable value and see why that’s useful.
-
-#### A Use Case for Interior Mutability: Mock Objects
-
-A *test double* is the general programming concept for a type that stands in
-the place of another type during testing. *Mock objects* are specific types of
-test doubles that record what happens during a test so that we can assert that
-the correct actions took place.
-
-While Rust doesn’t have objects in the exact same sense that other languages
-have objects, and Rust doesn’t have mock object functionality built into the
-standard library like some other languages do, we can definitely create a
-struct that will serve the same purposes as a mock object.
-
-Here’s the scenario we’d like to test: we’re creating a library that tracks a
-value against a maximum value, and sends messages based on how close to the
-maximum value the current value is. This could be used for keeping track of a
-user’s quota for the number of API calls they’re allowed to make, for example.
-
-Our library is only going to provide the functionality of tracking how close to
-the maximum a value is, and what the messages should be at what times.
-Applications that use our library will be expected to provide the actual
-mechanism for sending the messages: the application could choose to put a
-message in the application, send an email, send a text message, or something
-else. Our library doesn’t need to know about that detail; all it needs is
-something that implements a trait we’ll provide called `Messenger`. Listing
-15-23 shows our library code:
-
-<span class="filename">Filename: src/lib.rs</span>
-
-=======
 
 However, there are situations in which it would be useful for a value to mutate
 itself in its methods, but to other code, the value would appear immutable.
@@ -268,7 +132,6 @@
 
 <span class="filename">Filename: src/lib.rs</span>
 
->>>>>>> ec566082
 ```rust
 pub trait Messenger {
     fn send(&self, msg: &str);
@@ -306,29 +169,6 @@
 }
 ```
 
-<<<<<<< HEAD
-<span class="caption">Listing 15-23: A library to keep track of how close to a
-maximum value a value is, and warn when the value is at certain levels</span>
-
-One important part of this code is that the `Messenger` trait has one method,
-`send`, that takes an immutable reference to `self` and text of the message.
-This is the interface our mock object will need to have. The other important
-part is that we want to test the behavior of the `set_value` method on the
-`LimitTracker`. We can change what we pass in for the `value` parameter, but
-`set_value` doesn’t return anything for us to make assertions on. What we want
-to be able to say is that if we create a `LimitTracker` with something that
-implements the `Messenger` trait and a particular value for `max`, when we pass
-different numbers for `value`, the messenger gets told to send the appropriate
-messages.
-
-What we need is a mock object that, instead of actually sending an email or
-text message when we call `send`, will only keep track of the messages it’s
-told to send. We can create a new instance of the mock object, create a
-`LimitTracker` that uses the mock object, call the `set_value` method on
-`LimitTracker`, then check that the mock object has the messages we expect.
-Listing 15-24 shows an attempt of implementing a mock object to do just that,
-but that the borrow checker won’t allow:
-=======
 <span class="caption">Listing 15-20: A library to keep track of how close to a
 maximum value a value is and warn when the value is at certain levels</span>
 
@@ -350,7 +190,6 @@
 the mock object has the messages we expect. Listing 15-21 shows an attempt of
 implementing a mock object to do just that but that the borrow checker won’t
 allow:
->>>>>>> ec566082
 
 <span class="filename">Filename: src/lib.rs</span>
 
@@ -387,48 +226,19 @@
 }
 ```
 
-<<<<<<< HEAD
-<span class="caption">Listing 15-24: An attempt to implement a `MockMessenger`
-=======
 <span class="caption">Listing 15-21: An attempt to implement a `MockMessenger`
->>>>>>> ec566082
 that isn’t allowed by the borrow checker</span>
 
 This test code defines a `MockMessenger` struct that has a `sent_messages`
 field with a `Vec` of `String` values to keep track of the messages it’s told
-<<<<<<< HEAD
-to send. We also defined an associated function `new` to make it convenient to
-create new `MockMessenger` values that start with an empty list of messages. We
-then implement the `Messenger` trait for `MockMessenger` so that we can give a
-=======
 to send. We also define an associated function `new` to make it convenient to
 create new `MockMessenger` values that start with an empty list of messages. We
 then implement the `Messenger` trait for `MockMessenger` so we can give a
->>>>>>> ec566082
 `MockMessenger` to a `LimitTracker`. In the definition of the `send` method, we
 take the message passed in as a parameter and store it in the `MockMessenger`
 list of `sent_messages`.
 
 In the test, we’re testing what happens when the `LimitTracker` is told to set
-<<<<<<< HEAD
-`value` to something that’s over 75% of the `max` value. First, we create a new
-`MockMessenger`, which will start with an empty list of messages. Then we
-create a new `LimitTracker` and give it a reference to the new `MockMessenger`
-and a `max` value of 100. We call the `set_value` method on the `LimitTracker`
-with a value of 80, which is more than 75% of 100. Then we assert that the list
-of messages that the `MockMessenger` is keeping track of should now have one
-message in it.
-
-There’s one problem with this test, however:
-
-```text
-error[E0596]: cannot borrow immutable field `self.sent_messages` as mutable
-  --> src/lib.rs:46:13
-   |
-45 |         fn send(&self, message: &str) {
-   |                 ----- use `&mut self` here to make mutable
-46 |             self.sent_messages.push(String::from(message));
-=======
 `value` to something that is more than 75 percent of the `max` value. First, we
 create a new `MockMessenger`, which will start with an empty list of messages.
 Then we create a new `LimitTracker` and give it a reference to the new
@@ -446,7 +256,6 @@
 51 |         fn send(&self, message: &str) {
    |                 ----- use `&mut self` here to make mutable
 52 |             self.sent_messages.push(String::from(message));
->>>>>>> ec566082
    |             ^^^^^^^^^^^^^^^^^^ cannot mutably borrow immutable field
 ```
 
@@ -456,17 +265,10 @@
 signature of `send` wouldn’t match the signature in the `Messenger` trait
 definition (feel free to try and see what error message you get).
 
-<<<<<<< HEAD
-This is where interior mutability can help! We’re going to store the
-`sent_messages` within a `RefCell`, and then the `send` message will be able to
-modify `sent_messages` to store the messages we’ve seen. Listing 15-25 shows
-what that looks like:
-=======
 This is a situation in which interior mutability can help! We’ll store the
 `sent_messages` within a `RefCell<T>`, and then the `send` message will be
 able to modify `sent_messages` to store the messages we’ve seen. Listing 15-22
 shows what that looks like:
->>>>>>> ec566082
 
 <span class="filename">Filename: src/lib.rs</span>
 
@@ -504,57 +306,6 @@
 }
 ```
 
-<<<<<<< HEAD
-<span class="caption">Listing 15-25: Using `RefCell<T>` to be able to mutate an
-inner value while the outer value is considered immutable</span>
-
-The `sent_messages` field is now of type `RefCell<Vec<String>>` instead of
-`Vec<String>`. In the `new` function, we create a new `RefCell` instance around
-the empty vector.
-
-For the implementation of the `send` method, the first parameter is still an
-immutable borrow of `self`, which matches the trait definition. We call
-`borrow_mut` on the `RefCell` in `self.sent_messages` to get a mutable
-reference to the value inside the `RefCell`, which is the vector. Then we can
-call `push` on the mutable reference to the vector in order to keep track of
-the messages seen during the test.
-
-The last change we have to make is in the assertion: in order to see how many
-items are in the inner vector, we call `borrow` on the `RefCell` to get an
-immutable reference to the vector.
-
-Now that we’ve seen how to use `RefCell<T>`, let’s dig into how it works!
-
-#### `RefCell<T>` Keeps Track of Borrows at Runtime
-
-When creating immutable and mutable references we use the `&` and `&mut`
-syntax, respectively. With `RefCell<T>`, we use the `borrow` and `borrow_mut`
-methods, which are part of the safe API that belongs to `RefCell<T>`. The
-`borrow` method returns the smart pointer type `Ref`, and `borrow_mut` returns
-the smart pointer type `RefMut`. Both types implement `Deref` so we can treat
-them like regular references.
-
-<!-- can you clarify what you mean, practically, by "track borrows
-dynamically"?-->
-<!-- Yep, we've tried to clarify in the next paragraph. /Carol -->
-
-The `RefCell<T>` keeps track of how many `Ref` and `RefMut` smart pointers are
-currently active. Every time we call `borrow`, the `RefCell<T>` increases its
-count of how many immutable borrows are active. When a `Ref` value goes out of
-scope, the count of immutable borrows goes down by one. Just like the compile
-time borrowing rules, `RefCell<T>` lets us have many immutable borrows or one
-mutable borrow at any point in time.
-
-If we try to violate these rules, rather than getting a compiler error like we
-would with references, the implementation of `RefCell<T>` will `panic!` at
-runtime. Listing 15-26 shows a modification to the implementation of `send`
-from Listing 15-25 where we’re deliberately trying to create two mutable
-borrows active for the same scope in order to illustrate that `RefCell<T>`
-prevents us from doing this at runtime:
-
-<span class="filename">Filename: src/lib.rs</span>
-
-=======
 <span class="caption">Listing 15-22: Using `RefCell<T>` to mutate an inner
 value while the outer value is considered immutable</span>
 
@@ -600,7 +351,6 @@
 
 <span class="filename">Filename: src/lib.rs</span>
 
->>>>>>> ec566082
 ```rust,ignore
 impl Messenger for MockMessenger {
     fn send(&self, message: &str) {
@@ -613,16 +363,6 @@
 }
 ```
 
-<<<<<<< HEAD
-<span class="caption">Listing 15-26: Creating two mutable references in the
-same scope to see that `RefCell<T>` will panic</span>
-
-We create a variable `one_borrow` for the `RefMut` smart pointer returned from
-`borrow_mut`. Then we create another mutable borrow in the same way in the
-variable `two_borrow`. This makes two mutable references in the same scope,
-which isn’t allowed. If we run the tests for our library, this code will
-compile without any errors, but the test will fail:
-=======
 <span class="caption">Listing 15-23: Creating two mutable references in the
 same scope to see that `RefCell<T>` will panic</span>
 
@@ -631,7 +371,6 @@
 variable `two_borrow`. This makes two mutable references in the same scope,
 which isn’t allowed. When we run the tests for our library, the code in Listing
 15-23 will compile without any errors, but the test will fail:
->>>>>>> ec566082
 
 ```text
 ---- tests::it_sends_an_over_75_percent_warning_message stdout ----
@@ -640,21 +379,6 @@
 note: Run with `RUST_BACKTRACE=1` for a backtrace.
 ```
 
-<<<<<<< HEAD
-We can see that the code panicked with the message `already borrowed:
-BorrowMutError`. This is how `RefCell<T>` handles violations of the borrowing
-rules at runtime.
-
-Catching borrowing errors at runtime rather than compile time means that we’d
-find out that we made a mistake in our code later in the development process--
-and possibly not even until our code was deployed to production. There’s also a
-small runtime performance penalty our code will incur as a result of keeping
-track of the borrows at runtime rather than compile time. However, using
-`RefCell` made it possible for us to write a mock object that can modify itself
-to keep track of the messages it has seen while we’re using it in a context
-where only immutable values are allowed. We can choose to use `RefCell<T>`
-despite its tradeoffs to get more abilities than regular references give us.
-=======
 Notice that the code panicked with the message `already borrowed:
 BorrowMutError`. This is how `RefCell<T>` handles violations of the borrowing
 rules at runtime.
@@ -668,27 +392,12 @@
 the messages it has seen while we’re using it in a context where only immutable
 values are allowed. We can use `RefCell<T>` despite its trade-offs to get more
 functionality than regular references give us.
->>>>>>> ec566082
 
 ### Having Multiple Owners of Mutable Data by Combining `Rc<T>` and `RefCell<T>`
 
 A common way to use `RefCell<T>` is in combination with `Rc<T>`. Recall that
 `Rc<T>` lets us have multiple owners of some data, but it only gives us
 immutable access to that data. If we have an `Rc<T>` that holds a `RefCell<T>`,
-<<<<<<< HEAD
-then we can get a value that can have multiple owners *and* that we can mutate!
-
-<!-- maybe just recap on why we'd want that? -->
-<!-- done, below /Carol -->
-
-For example, recall the cons list example from Listing 15-13 where we used
-`Rc<T>` to let us have multiple lists share ownership of another list. Because
-`Rc<T>` only holds immutable values, we aren’t able to change any of the values
-in the list once we’ve created them. Let’s add in `RefCell<T>` to get the
-ability to change the values in the lists. Listing 15-27 shows that by using a
-`RefCell<T>` in the `Cons` definition, we’re allowed to modify the value stored
-in all the lists:
-=======
 we can get a value that can have multiple owners *and* that we can mutate!
 
 For example, recall the cons list example in Listing 15-18 where we used
@@ -698,7 +407,6 @@
 change the values in the lists. Listing 15-24 shows that by using a
 `RefCell<T>` in the `Cons` definition, we can modify the value stored in all
 the lists:
->>>>>>> ec566082
 
 <span class="filename">Filename: src/main.rs</span>
 
@@ -729,33 +437,6 @@
 }
 ```
 
-<<<<<<< HEAD
-<span class="caption">Listing 15-27: Using `Rc<RefCell<i32>>` to create a
-`List` that we can mutate</span>
-
-We create a value that’s an instance of `Rc<RefCell<i32>` and store it in a
-variable named `value` so we can access it directly later. Then we create a
-`List` in `a` with a `Cons` variant that holds `value`. We need to clone
-`value` so that both `a` and `value` have ownership of the inner `5` value,
-rather than transferring ownership from `value` to `a` or having `a` borrow
-from `value`.
-
-<!-- above: so that `value` has ownership of what, in addition to a? I didn't
-follow the final sentence above -->
-<!-- Of the inner value, I've tried to clarify /Carol -->
-
-We wrap the list `a` in an `Rc<T>` so that when we create lists `b` and
-`c`, they can both refer to `a`, the same as we did in Listing 15-13.
-
-Once we have the lists in `a`, `b`, and `c` created, we add 10 to the value in
-`value`. We do this by calling `borrow_mut` on `value`, which uses the
-automatic dereferencing feature we discussed in Chapter 5 (“Where’s the `->`
-Operator?”) to dereference the `Rc<T>` to the inner `RefCell<T>` value. The
-`borrow_mut` method returns a `RefMut<T>` smart pointer, and we use the
-dereference operator on it and change the inner value.
-
-When we print out `a`, `b`, and `c`, we can see that they all have the modified
-=======
 <span class="caption">Listing 15-24: Using `Rc<RefCell<i32>>` to create a
 `List` that we can mutate</span>
 
@@ -777,7 +458,6 @@
 pointer, and we use the dereference operator on it and change the inner value.
 
 When we print `a`, `b`, and `c`, we can see that they all have the modified
->>>>>>> ec566082
 value of 15 rather than 5:
 
 ```text
@@ -786,21 +466,6 @@
 c after = Cons(RefCell { value: 10 }, Cons(RefCell { value: 15 }, Nil))
 ```
 
-<<<<<<< HEAD
-This is pretty neat! By using `RefCell<T>`, we have an outwardly immutable
-`List`, but we can use the methods on `RefCell<T>` that provide access to its
-interior mutability so we can modify our data when we need to. The runtime
-checks of the borrowing rules protect us from data races, and it’s sometimes
-worth trading a bit of speed for this flexibility in our data structures.
-
-The standard library has other types that provide interior mutability, too,
-like `Cell<T>`, which is similar except that instead of giving references to
-the inner value, the value is copied in and out of the `Cell<T>`. There’s also
-`Mutex<T>`, which offers interior mutability that’s safe to use across threads,
-and we’ll be discussing its use in the next chapter on concurrency. Check out
-the standard library docs for more details on the differences between these
-types.
-=======
 This technique is pretty neat! By using `RefCell<T>`, we have an outwardly
 immutable `List`. But we can use the methods on `RefCell<T>` that provide
 access to its interior mutability so we can modify our data when we need to.
@@ -813,5 +478,4 @@
 inner value, the value is copied in and out of the `Cell<T>`. There’s also
 `Mutex<T>`, which offers interior mutability that’s safe to use across threads;
 we’ll discuss its use in Chapter 16. Check out the standard library docs for
-more details on the differences between these types.
->>>>>>> ec566082
+more details on the differences between these types.