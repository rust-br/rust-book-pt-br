## The `match` Control Flow Operator

Rust has an extremely powerful control-flow operator called `match` that allows
us to compare a value against a series of patterns and then execute code based
on which pattern matches. Patterns can be made up of literal values, variable
names, wildcards, and many other things; Chapter 18 covers all the different
kinds of patterns and what they do. The power of `match` comes from the
<<<<<<< HEAD
expressiveness of the patterns and the compiler checks that make sure all
=======
expressiveness of the patterns and the compiler checks that all
>>>>>>> ec566082
possible cases are handled.

Think of a `match` expression kind of like a coin sorting machine: coins slide
down a track with variously sized holes along it, and each coin falls through
the first hole it encounters that it fits into. In the same way, values go
through each pattern in a `match`, and at the first pattern the value “fits,”
the value will fall into the associated code block to be used during execution.

Because we just mentioned coins, let’s use them as an example using `match`! We
can write a function that can take an unknown United States coin and, in a
similar way as the counting machine, determine which coin it is and return its
value in cents, as shown here in Listing 6-3:

```rust
enum Coin {
    Penny,
    Nickel,
    Dime,
    Quarter,
}

fn value_in_cents(coin: Coin) -> u32 {
    match coin {
        Coin::Penny => 1,
        Coin::Nickel => 5,
        Coin::Dime => 10,
        Coin::Quarter => 25,
    }
}
```

<span class="caption">Listing 6-3: An enum and a `match` expression that has
the variants of the enum as its patterns.</span>

Let’s break down the `match` in the `value_in_cents` function. First, we list
the `match` keyword followed by an expression, which in this case is the value
`coin`. This seems very similar to an expression used with `if`, but there’s a
big difference: with `if`, the expression needs to return a Boolean value.
Here, it can be any type. The type of `coin` in this example is the `Coin` enum
that we defined in Listing 6-3.

Next are the `match` arms. An arm has two parts: a pattern and some code. The
first arm here has a pattern that is the value `Coin::Penny` and then the `=>`
operator that separates the pattern and the code to run. The code in this case
is just the value `1`. Each arm is separated from the next with a comma.

When the `match` expression executes, it compares the resulting value against
the pattern of each arm, in order. If a pattern matches the value, the code
associated with that pattern is executed. If that pattern doesn’t match the
value, execution continues to the next arm, much like a coin sorting machine.
We can have as many arms as we need: in Listing 6-3, our `match` has four arms.

The code associated with each arm is an expression, and the resulting value of
the expression in the matching arm is the value that gets returned for the
entire `match` expression.

Curly brackets typically aren’t used if the match arm code is short, as it is
in Listing 6-3 where each arm just returns a value. If you want to run multiple
lines of code in a match arm, you can use curly brackets. For example, the
following code would print out “Lucky penny!” every time the method was called
with a `Coin::Penny` but would still return the last value of the block, `1`:

```rust
# enum Coin {
#    Penny,
#    Nickel,
#    Dime,
#    Quarter,
# }
#
fn value_in_cents(coin: Coin) -> u32 {
    match coin {
        Coin::Penny => {
            println!("Lucky penny!");
            1
        },
        Coin::Nickel => 5,
        Coin::Dime => 10,
        Coin::Quarter => 25,
    }
}
```

### Patterns that Bind to Values

Another useful feature of match arms is that they can bind to parts of the
values that match the pattern. This is how we can extract values out of enum
variants.

As an example, let’s change one of our enum variants to hold data inside it.
From 1999 through 2008, the United States minted quarters with different
designs for each of the 50 states on one side. No other coins got state
designs, so only quarters have this extra value. We can add this information to
our `enum` by changing the `Quarter` variant to include a `UsState` value stored
inside it, which we’ve done here in Listing 6-4:

```rust
#[derive(Debug)] // So we can inspect the state in a minute
enum UsState {
    Alabama,
    Alaska,
    // ... etc
}

enum Coin {
    Penny,
    Nickel,
    Dime,
    Quarter(UsState),
}
```

<span class="caption">Listing 6-4: A `Coin` enum where the `Quarter` variant
also holds a `UsState` value</span>

Let’s imagine that a friend of ours is trying to collect all 50 state quarters.
While we sort our loose change by coin type, we’ll also call out the name of
the state associated with each quarter so if it’s one our friend doesn’t have,
they can add it to their collection.

In the match expression for this code, we add a variable called `state` to the
pattern that matches values of the variant `Coin::Quarter`. When a
`Coin::Quarter` matches, the `state` variable will bind to the value of that
quarter’s state. Then we can use `state` in the code for that arm, like so:

```rust
# #[derive(Debug)]
# enum UsState {
#    Alabama,
#    Alaska,
# }
#
# enum Coin {
#    Penny,
#    Nickel,
#    Dime,
#    Quarter(UsState),
# }
#
fn value_in_cents(coin: Coin) -> u32 {
    match coin {
        Coin::Penny => 1,
        Coin::Nickel => 5,
        Coin::Dime => 10,
        Coin::Quarter(state) => {
            println!("State quarter from {:?}!", state);
            25
        },
    }
}
```

If we were to call `value_in_cents(Coin::Quarter(UsState::Alaska))`, `coin`
would be `Coin::Quarter(UsState::Alaska)`. When we compare that value with each
of the match arms, none of them match until we reach `Coin::Quarter(state)`. At
that point, the binding for `state` will be the value `UsState::Alaska`. We can
then use that binding in the `println!` expression, thus getting the inner
state value out of the `Coin` enum variant for `Quarter`.

### Matching with `Option<T>`

In the previous section we wanted to get the inner `T` value out of the `Some`
case when using `Option<T>`; we can also handle `Option<T>` using `match` as we
did with the `Coin` enum! Instead of comparing coins, we’ll compare the
variants of `Option<T>`, but the way that the `match` expression works remains
the same.

Let’s say we want to write a function that takes an `Option<i32>`, and if
there’s a value inside, adds one to that value. If there isn’t a value inside,
the function should return the `None` value and not attempt to perform any
operations.

This function is very easy to write, thanks to `match`, and will look like
Listing 6-5:

```rust
fn plus_one(x: Option<i32>) -> Option<i32> {
    match x {
        None => None,
        Some(i) => Some(i + 1),
    }
}

let five = Some(5);
let six = plus_one(five);
let none = plus_one(None);
```

<span class="caption">Listing 6-5: A function that uses a `match` expression on
an `Option<i32>`</span>

#### Matching `Some(T)`

Let’s examine the first execution of `plus_one` in more detail. When we call
`plus_one(five)`, the variable `x` in the body of `plus_one` will have the
value `Some(5)`. We then compare that against each match arm.

```rust,ignore
None => None,
```

The `Some(5)` value doesn’t match the pattern `None`, so we continue to the
next arm.

```rust,ignore
Some(i) => Some(i + 1),
```

Does `Some(5)` match `Some(i)`? Well yes it does! We have the same variant.
The `i` binds to the value contained in `Some`, so `i` takes the value `5`. The
code in the match arm is then executed, so we add one to the value of `i` and
create a new `Some` value with our total `6` inside.

#### Matching `None`

Now let’s consider the second call of `plus_one` in Listing 6-5 where `x` is
`None`. We enter the `match` and compare to the first arm.

```rust,ignore
None => None,
```

It matches! There’s no value to add to, so the program stops and returns the
`None` value on the right side of `=>`. Because the first arm matched, no other
arms are compared.

Combining `match` and enums is useful in many situations. You’ll see this
pattern a lot in Rust code: `match` against an enum, bind a variable to the
data inside, and then execute code based on it. It’s a bit tricky at first, but
once you get used to it, you’ll wish you had it in all languages. It’s
consistently a user favorite.

### Matches Are Exhaustive

There’s one other aspect of `match` we need to discuss. Consider this version
of our `plus_one` function:

```rust,ignore
fn plus_one(x: Option<i32>) -> Option<i32> {
    match x {
        Some(i) => Some(i + 1),
    }
}
```

We didn’t handle the `None` case, so this code will cause a bug. Luckily, it’s
a bug Rust knows how to catch. If we try to compile this code, we’ll get this
error:

```text
error[E0004]: non-exhaustive patterns: `None` not covered
 -->
  |
6 |         match x {
  |               ^ pattern `None` not covered
```

Rust knows that we didn’t cover every possible case and even knows which
pattern we forgot! Matches in Rust are *exhaustive*: we must exhaust every last
possibility in order for the code to be valid. Especially in the case of
`Option<T>`, when Rust prevents us from forgetting to explicitly handle the
`None` case, it protects us from assuming that we have a value when we might
have null, thus making the billion dollar mistake discussed earlier.

### The `_` Placeholder

Rust also has a pattern we can use in situations when we don’t want to list all
possible values. For example, a `u8` can have valid values of 0 through 255. If
we only care about the values 1, 3, 5, and 7, we don’t want to have to list out
0, 2, 4, 6, 8, 9 all the way up to 255. Fortunately, we don’t have to: we can
use the special pattern `_` instead:

```rust
let some_u8_value = 0u8;
match some_u8_value {
    1 => println!("one"),
    3 => println!("three"),
    5 => println!("five"),
    7 => println!("seven"),
    _ => (),
}
```

The `_` pattern will match any value. By putting it after our other arms, the
`_` will match all the possible cases that aren’t specified before it. The `()`
is just the unit value, so nothing will happen in the `_` case. As a result, we
can say that we want to do nothing for all the possible values that we don’t
list before the `_` placeholder.

However, the `match` expression can be a bit wordy in a situation in which we
only care about *one* of the cases. For this situation, Rust provides `if let`.<|MERGE_RESOLUTION|>--- conflicted
+++ resolved
@@ -5,11 +5,7 @@
 on which pattern matches. Patterns can be made up of literal values, variable
 names, wildcards, and many other things; Chapter 18 covers all the different
 kinds of patterns and what they do. The power of `match` comes from the
-<<<<<<< HEAD
-expressiveness of the patterns and the compiler checks that make sure all
-=======
 expressiveness of the patterns and the compiler checks that all
->>>>>>> ec566082
 possible cases are handled.
 
 Think of a `match` expression kind of like a coin sorting machine: coins slide
