## Using Threads to Run Code Simultaneously

<<<<<<< HEAD
In most operating systems today, an executed program’s code is run in a
*process*, and the operating system manages multiple process at once. Within
your program, you can also have independent parts that run simultaneously. The
feature that runs these independent parts is called *threads*.

<!-- I've tried to simplify the text above, can you check that I haven't
changed meaning? -->
<!-- Made some small tweaks, overall seems fine /Carol -->

Splitting the computation in your program up into multiple threads can improve
performance, since the program will be doing multiple things at the same time,
but it also adds complexity. Because threads may run simultaneously, there’s no
inherent guarantee about the order in which parts of your code on different
threads will run. This can lead to problems such as:

- Race conditions, where threads are accessing data or resources in an
  inconsistent order
- Deadlocks, where two threads are waiting for each other to finish using a
  resource the other thread has, which prevents both threads from continuing
- Bugs that only happen in certain situations and are hard to reproduce and
  fix reliably

<!-- How do threads prevent each other from continuing? Or is that something
we'll cover later?-->
<!-- We don't really get into that later, so I've expanded a bit here /Carol -->

Rust attempts to mitigate negative effects of using threads. Programming in a
multithreaded context still takes careful thought and requires a code structure
that’s different from programs that run in a single thread.
=======
In most current operating systems, an executed program’s code is run in a
*process*, and the operating system manages multiple processes at once. Within
your program, you can also have independent parts that run simultaneously. The
feature that runs these independent parts is called *threads*.

Splitting the computation in your program into multiple threads can improve
performance because the program does multiple tasks at the same time, but it
also adds complexity. Because threads can run simultaneously, there’s no
inherent guarantee about the order in which parts of your code on different
threads will run. This can lead to problems, such as:

* Race conditions, where threads are accessing data or resources in an
  inconsistent order
* Deadlocks, where two threads are waiting for each other to finish using a
  resource the other thread has, preventing both threads from continuing
* Bugs that only happen in certain situations and are hard to reproduce and fix
  reliably

Rust attempts to mitigate the negative effects of using threads. Programming in
a multithreaded context still takes careful thought and requires a code
structure that is different from programs that run in a single thread.
>>>>>>> ec566082

Programming languages implement threads in a few different ways. Many operating
systems provide an API for creating new threads. This model where a language
calls the operating system APIs to create threads is sometimes called *1:1*,
<<<<<<< HEAD
one OS thread per one language thread.
=======
one operating system thread per one language thread.
>>>>>>> ec566082

Many programming languages provide their own special implementation of threads.
Programming language-provided threads are known as *green* threads, and
languages that use these green threads will execute them in the context of a
different number of operating system threads. For this reason, the green
<<<<<<< HEAD
threaded model is called the *M:N* model, `M` green threads per `N` OS threads,
where `M` and `N` are not necessarily the same number.

Each model has its own advantages and tradeoffs, and the tradeoff most
important to Rust is runtime support. *Runtime* is a confusing term and can
have different meanings in different contexts.

<!-- Below - you mean this is the cause of runtime? Or "runtime" literally
means the code included by Rust in every binary? -->
<!-- Runtime literally means the code included by Rust in every binary.
Wikipedia calls this "runtime system":
https://en.wikipedia.org/wiki/Runtime_system but most people colloquially just
say "the runtime". I've tried to clarify. /Carol -->

In this context, by runtime we mean code that’s included by the language in
every binary. This code can be large or small depending on the language, but
every non-assembly language will have some amount of runtime code. For that
reason, colloquially when people say a language has “no runtime” they often
mean “small runtime.” Smaller runtimes have fewer features but have the
advantage of resulting in smaller binaries, which make it easier to combine the
language with other languages in more contexts. While many languages are okay
with increasing the runtime size in exchange for more features, Rust needs to
have nearly no runtime, and cannot compromise on being able to call into C in
order to maintain performance.
=======
threaded model is called the *M:N* model: `M` green threads per `N` operating
system threads, where `M` and `N` are not necessarily the same number.

Each model has its own advantages and trade-offs, and the trade-off most
important to Rust is runtime support. Runtime is a confusing term and can have
different meanings in different contexts.

In this context, by *runtime* we mean code that is included by the language in
every binary. This code can be large or small depending on the language, but
every non-assembly language will have some amount of runtime code. For that
reason, colloquially when people say a language has “no runtime,” they often
mean “small runtime.” Smaller runtimes have fewer features but have the
advantage of resulting in smaller binaries, which make it easier to combine the
language with other languages in more contexts. Although many languages are
okay with increasing the runtime size in exchange for more features, Rust needs
to have nearly no runtime and cannot compromise on being able to call into C to
maintain performance.
>>>>>>> ec566082

The green threading M:N model requires a larger language runtime to manage
threads. As such, the Rust standard library only provides an implementation of
1:1 threading. Because Rust is such a low-level language, there are crates that
implement M:N threading if you would rather trade overhead for aspects such as
more control over which threads run when and lower costs of context switching,
for example.

Now that we’ve defined threads in Rust, let’s explore how to use the
thread-related API provided by the standard library.

### Creating a New Thread with `spawn`

<<<<<<< HEAD
To create a new thread, we call the `thread::spawn` function, and pass it a
=======
To create a new thread, we call the `thread::spawn` function and pass it a
>>>>>>> ec566082
closure (we talked about closures in Chapter 13) containing the code we want to
run in the new thread. The example in Listing 16-1 prints some text from a main
thread and other text from a new thread:

<span class="filename">Filename: src/main.rs</span>

```rust
use std::thread;
use std::time::Duration;

fn main() {
    thread::spawn(|| {
        for i in 1..10 {
            println!("hi number {} from the spawned thread!", i);
            thread::sleep(Duration::from_millis(1));
        }
    });

    for i in 1..5 {
        println!("hi number {} from the main thread!", i);
        thread::sleep(Duration::from_millis(1));
    }
}
```

<span class="caption">Listing 16-1: Creating a new thread to print one thing
while the main thread prints something else</span>

Note that with this function, the new thread will be stopped when the main
<<<<<<< HEAD
thread ends, whether it has finished running or not. The output from this
program might be a little different every time, but it will look similar to
this:
=======
thread ends, whether or not it has finished running. The output from this
program might be a little different every time, but it will look similar to the
following:
>>>>>>> ec566082

```text
hi number 1 from the main thread!
hi number 1 from the spawned thread!
hi number 2 from the main thread!
hi number 2 from the spawned thread!
hi number 3 from the main thread!
hi number 3 from the spawned thread!
hi number 4 from the main thread!
hi number 4 from the spawned thread!
hi number 5 from the spawned thread!
```

<<<<<<< HEAD
<!-- This seems interesting, how come the threads often take turns, but not
always? -->
<!-- I've added a bit of clarification /Carol -->

The threads will probably take turns, but that’s not guaranteed: it depends on
how your operating system schedules the threads. In this run, the main thread
printed first, even though the print statement from the spawned thread appears
first in the code. And even though we told the spawned thread to print until
`i` is 9, it only got to 5 before the main thread shut down.

If you run this code and only see one thread, or don’t see any overlap, try
increasing the numbers in the ranges to create more opportunities for a thread
to take a break and give the other thread a turn.

#### Waiting for All Threads to Finish Using `join` Handles

The code in Listing 16-1 not only stops the spawned thread prematurely most of
the time, because the main thread ends before the spawned thread is done,
there’s actually no guarantee that the spawned thread will get to run at all,
because there’s no guarantee on the order in which threads run!

<!-- Above -- why is this the case, because there are no guarantees over which
order the threads run in? -->
<!-- Yep! /Carol -->

We can fix this by saving the return value of `thread::spawn` in a variable.
The return type of `thread::spawn` is `JoinHandle`. A `JoinHandle` is an owned
value that, when we call the `join` method on it, will wait for its thread to
finish. Listing 16-2 shows how to use the `JoinHandle` of the thread we created
in Listing 16-1 and call `join` in order to make sure the spawned thread
finishes before the `main` exits:

<!-- Saving the return value where? I think this explanation of join handle
needs expanding, this feels cut short -->
<!-- In a variable. I've expanded a bit, but I'm not sure what information
seems missing, so I'm not sure if this is sufficient /Carol -->
=======
The calls to `thread::sleep` force a thread to stop its execution for a short
duration, which allows a different thread to run. The threads will probably
take turns, but that isn’t guaranteed: it depends on how your operating system
schedules the threads. In this run, the main thread printed first, even though
the print statement from the spawned thread appears first in the code. And even
though we told the spawned thread to print until `i` is 9, it only got to 5
before the main thread shut down.

If you run this code and only see output from the main thread, or don’t see any
overlap, try increasing the numbers in the ranges to create more opportunities
for the operating system to switch between the threads.

### Waiting for All Threads to Finish Using `join` Handles

The code in Listing 16-1 not only stops the spawned thread prematurely most of
the time due to the main thread ending, but there is no guarantee that the
spawned thread will get to run at all. The reason is that there is no guarantee
on the order in which threads run!

We can fix the problem of the spawned thread not getting to run, or not getting
to run completely, by saving the return value of `thread::spawn` in a variable.
The return type of `thread::spawn` is `JoinHandle`. A `JoinHandle` is an owned
value that, when we call the `join` method on it, will wait for its thread to
finish. Listing 16-2 shows how to use the `JoinHandle` of the thread we created
in Listing 16-1 and call `join` to make sure the spawned thread finishes before
`main` exits:
>>>>>>> ec566082

<span class="filename">Filename: src/main.rs</span>

```rust
use std::thread;
use std::time::Duration;

fn main() {
    let handle = thread::spawn(|| {
        for i in 1..10 {
            println!("hi number {} from the spawned thread!", i);
            thread::sleep(Duration::from_millis(1));
        }
    });

    for i in 1..5 {
        println!("hi number {} from the main thread!", i);
        thread::sleep(Duration::from_millis(1));
    }

    handle.join().unwrap();
}
```

<span class="caption">Listing 16-2: Saving a `JoinHandle` from `thread::spawn`
to guarantee the thread is run to completion</span>

Calling `join` on the handle blocks the thread currently running until the
thread represented by the handle terminates. *Blocking* a thread means that
thread is prevented from performing work or exiting. Because we’ve put the call
<<<<<<< HEAD
to `join` after the main thread’s `for` loop, running this example should
produce output that looks something like this:

<!-- Liz: I've added a definition of "block" in the context of threads here,
which is the first time we used the term-- it seemed to cause some confusion
later on. /Carol -->
=======
to `join` after the main thread’s `for` loop, running Listing 16-2 should
produce output similar to this:
>>>>>>> ec566082

```text
hi number 1 from the main thread!
hi number 2 from the main thread!
hi number 1 from the spawned thread!
hi number 3 from the main thread!
hi number 2 from the spawned thread!
hi number 4 from the main thread!
hi number 3 from the spawned thread!
hi number 4 from the spawned thread!
hi number 5 from the spawned thread!
hi number 6 from the spawned thread!
hi number 7 from the spawned thread!
hi number 8 from the spawned thread!
hi number 9 from the spawned thread!
```

The two threads continue alternating, but the main thread waits because of the
call to `handle.join()` and does not end until the spawned thread is finished.

But let’s see what happens when we instead move `handle.join()` before the
`for` loop in `main`, like this:

<span class="filename">Filename: src/main.rs</span>

```rust
use std::thread;
use std::time::Duration;

fn main() {
    let handle = thread::spawn(|| {
        for i in 1..10 {
            println!("hi number {} from the spawned thread!", i);
            thread::sleep(Duration::from_millis(1));
        }
    });

    handle.join().unwrap();

    for i in 1..5 {
        println!("hi number {} from the main thread!", i);
        thread::sleep(Duration::from_millis(1));
    }
}
```

The main thread will wait for the spawned thread to finish and then run its
<<<<<<< HEAD
`for` loop, so the output won’t be interleaved anymore:
=======
`for` loop, so the output won’t be interleaved anymore, as shown here:
>>>>>>> ec566082

```text
hi number 1 from the spawned thread!
hi number 2 from the spawned thread!
hi number 3 from the spawned thread!
hi number 4 from the spawned thread!
hi number 5 from the spawned thread!
hi number 6 from the spawned thread!
hi number 7 from the spawned thread!
hi number 8 from the spawned thread!
hi number 9 from the spawned thread!
hi number 1 from the main thread!
hi number 2 from the main thread!
hi number 3 from the main thread!
hi number 4 from the main thread!
```

Thinking about such a small detail as where to call `join` can affect whether
or not your threads run at the same time.

### Using `move` Closures with Threads

<<<<<<< HEAD
The `move` closure, which we didn’t cover in Chapter 13, is often used
alongside `thread::spawn`, as it allows us to use data from one thread in
another thread.

In Chapter 13, we said that “Creating closures that capture values from their
environment is mostly used in the context of starting new threads.”

<!-- PROD: DE to check this quote, see if it has changed -->
=======
The `move` closure, which we mentioned briefly in Chapter 13, is often used
alongside `thread::spawn` because it allows us to use data from one thread in
another thread.

In Chapter 13, we said that “If we want to force the closure to take ownership
of the values it uses in the environment, we can use the `move` keyword before
the parameter list. This technique is mostly useful when passing a closure to a
new thread to move the data so it’s owned by the new thread.”
>>>>>>> ec566082

Now that we’re creating new threads, we’ll talk about capturing values in
closures.

Notice in Listing 16-1 that the closure we pass to `thread::spawn` takes no
arguments: we’re not using any data from the main thread in the spawned
<<<<<<< HEAD
thread’s code. In order to do so, the spawned thread’s closure must capture the
values it needs. Listing 16-3 shows an attempt to create a vector in the main
thread and use it in the spawned thread. However, this won’t yet work, as
you’ll see in a moment:
=======
thread’s code. To do so, the spawned thread’s closure must capture the values
it needs. Listing 16-3 shows an attempt to create a vector in the main thread
and use it in the spawned thread. However, this won’t yet work, as you’ll see
in a moment:
>>>>>>> ec566082

<span class="filename">Filename: src/main.rs</span>

```rust,ignore
use std::thread;

fn main() {
    let v = vec![1, 2, 3];

    let handle = thread::spawn(|| {
        println!("Here's a vector: {:?}", v);
    });

    handle.join().unwrap();
}
```

<span class="caption">Listing 16-3: Attempting to use a vector created by the
main thread in another thread</span>
<<<<<<< HEAD

The closure uses `v`, so will capture `v` and make it part of the closure’s
environment. Because `thread::spawn` runs this closure in a new thread, we
should be able to access `v` inside that new thread.
=======
>>>>>>> ec566082

The closure uses `v`, so it will capture `v` and make it part of the closure’s
environment. Because `thread::spawn` runs this closure in a new thread, we
should be able to access `v` inside that new thread. But when we compile this
example, we get the following error:

```text
error[E0373]: closure may outlive the current function, but it borrows `v`,
which is owned by the current function
 --> src/main.rs:6:32
  |
6 |     let handle = thread::spawn(|| {
  |                                ^^ may outlive borrowed value `v`
7 |         println!("Here's a vector: {:?}", v);
  |                                           - `v` is borrowed here
  |
help: to force the closure to take ownership of `v` (and any other referenced
variables), use the `move` keyword
  |
6 |     let handle = thread::spawn(move || {
  |                                ^^^^^^^
```

<<<<<<< HEAD
Rust *infers* how to capture `v`, and since `println!` only needs a reference
to `v`, the closure tries to borrow `v`. There’s a problem, though: Rust can’t
tell how long the spawned thread will run, so doesn’t know if the reference to
`v` will always be valid.

Let’s look at a scenario that’s more likely to have a reference to `v` that
won’t be valid, shown Listing 16-4:
=======
Rust *infers* how to capture `v`, and because `println!` only needs a reference
to `v`, the closure tries to borrow `v`. However, there’s a problem: Rust can’t
tell how long the spawned thread will run, so it doesn’t know if the reference
to `v` will always be valid.

Listing 16-4 provides a scenario that’s more likely to have a reference to `v`
that won’t be valid:
>>>>>>> ec566082

<span class="filename">Filename: src/main.rs</span>

```rust,ignore
use std::thread;

fn main() {
    let v = vec![1, 2, 3];

    let handle = thread::spawn(|| {
        println!("Here's a vector: {:?}", v);
    });

    drop(v); // oh no!

    handle.join().unwrap();
}
```

<span class="caption">Listing 16-4: A thread with a closure that attempts to
capture a reference to `v` from a main thread that drops `v`</span>

<<<<<<< HEAD
If we run this code, there’s a possibility the spawned thread will be
immediately put in the background without getting a chance to run at all. The
spawned thread has a reference to `v` inside, but the main thread immediately
drops `v`, using the `drop` function we discussed in Chapter 15. Then, when the
spawned thread starts to execute, `v` is no longer valid, so a reference to it
is also invalid. Oh no!

To fix the problem in Listing 16-3, we can listen to the advice of the error
message:
=======
If we were allowed to run this code, there’s a possibility the spawned thread
will be immediately put in the background without running at all. The spawned
thread has a reference to `v` inside, but the main thread immediately drops
`v`, using the `drop` function we discussed in Chapter 15. Then, when the
spawned thread starts to execute, `v` is no longer valid, so a reference to it
is also invalid. Oh no!

To fix the compiler error in Listing 16-3, we can use the error message’s
advice:
>>>>>>> ec566082

```text
help: to force the closure to take ownership of `v` (and any other referenced
variables), use the `move` keyword
  |
6 |     let handle = thread::spawn(move || {
  |                                ^^^^^^^
```

By adding the `move` keyword before the closure, we force the closure to take
<<<<<<< HEAD
ownership of the values it’s using, rather than allowing Rust to infer that it
should borrow. The modification to Listing 16-3 shown in Listing 16-5 will
compile and run as we intend:
=======
ownership of the values it’s using rather than allowing Rust to infer that it
should borrow the values. The modification to Listing 16-3 shown in Listing
16-5 will compile and run as we intend:
>>>>>>> ec566082

<span class="filename">Filename: src/main.rs</span>

```rust
use std::thread;

fn main() {
    let v = vec![1, 2, 3];

    let handle = thread::spawn(move || {
        println!("Here's a vector: {:?}", v);
    });

    handle.join().unwrap();
}
```

<span class="caption">Listing 16-5: Using the `move` keyword to force a closure
to take ownership of the values it uses</span>

<<<<<<< HEAD
<!-- Can you be more specific about the question we're asking about 16-4?-->
<!-- Done /Carol -->

What would happen to the code in Listing 16-4 where the main thread called
`drop` if we use a `move` closure? Would `move` fix that case? Nope, we get a
different error, because what Listing 16-4 is trying to do isn’t allowed for a
different reason! If we add `move` to the closure, we’d move `v` into the
closure’s environment, and we could no longer call `drop` on it in the main
thread. We would get this compiler error instead:
=======
What would happen to the code in Listing 16-4 where the main thread called
`drop` if we use a `move` closure? Would `move` fix that case? Unfortunately,
no; we would get a different error because what Listing 16-4 is trying to do
isn’t allowed for a different reason. If we add `move` to the closure, we would
move `v` into the closure’s environment, and we could no longer call `drop` on
it in the main thread. We would get this compiler error instead:
>>>>>>> ec566082

```text
error[E0382]: use of moved value: `v`
  --> src/main.rs:10:10
   |
6  |     let handle = thread::spawn(move || {
   |                                ------- value moved (into closure) here
...
10 |     drop(v); // oh no!
   |          ^ value used here after move
   |
   = note: move occurs because `v` has type `std::vec::Vec<i32>`, which does
   not implement the `Copy` trait
```

Rust’s ownership rules have saved us again! We got an error from the code in
Listing 16-3 because Rust was being conservative and only borrowing `v` for the
thread, which meant the main thread could theoretically invalidate the spawned
thread’s reference. By telling Rust to move ownership of `v` to the spawned
<<<<<<< HEAD
thread, we’re guaranteeing to Rust that the main thread won’t use `v` anymore.
If we change Listing 16-4 in the same way, we’re then violating the ownership
=======
thread, we’re guaranteeing Rust that the main thread won’t use `v` anymore. If
we change Listing 16-4 in the same way, we’re then violating the ownership
>>>>>>> ec566082
rules when we try to use `v` in the main thread. The `move` keyword overrides
Rust’s conservative default of borrowing; it doesn’t let us violate the
ownership rules.

<<<<<<< HEAD
<!-- Uh oh, I'm lost again, I thought we were trying to fix 16-4 with move, but
we don't want it to work, is that right? Can you talk about this a little?-->
<!-- I've tried to clarify a bit in the paragraph before this error and a bit
after the error /Carol -->

Now that we have a basic understanding of threads and the thread API, let’s
talk about what we can actually *do* with threads.
=======
With a basic understanding of threads and the thread API, let’s look at what we
can *do* with threads.
>>>>>>> ec566082
<|MERGE_RESOLUTION|>--- conflicted
+++ resolved
@@ -1,36 +1,5 @@
 ## Using Threads to Run Code Simultaneously
 
-<<<<<<< HEAD
-In most operating systems today, an executed program’s code is run in a
-*process*, and the operating system manages multiple process at once. Within
-your program, you can also have independent parts that run simultaneously. The
-feature that runs these independent parts is called *threads*.
-
-<!-- I've tried to simplify the text above, can you check that I haven't
-changed meaning? -->
-<!-- Made some small tweaks, overall seems fine /Carol -->
-
-Splitting the computation in your program up into multiple threads can improve
-performance, since the program will be doing multiple things at the same time,
-but it also adds complexity. Because threads may run simultaneously, there’s no
-inherent guarantee about the order in which parts of your code on different
-threads will run. This can lead to problems such as:
-
-- Race conditions, where threads are accessing data or resources in an
-  inconsistent order
-- Deadlocks, where two threads are waiting for each other to finish using a
-  resource the other thread has, which prevents both threads from continuing
-- Bugs that only happen in certain situations and are hard to reproduce and
-  fix reliably
-
-<!-- How do threads prevent each other from continuing? Or is that something
-we'll cover later?-->
-<!-- We don't really get into that later, so I've expanded a bit here /Carol -->
-
-Rust attempts to mitigate negative effects of using threads. Programming in a
-multithreaded context still takes careful thought and requires a code structure
-that’s different from programs that run in a single thread.
-=======
 In most current operating systems, an executed program’s code is run in a
 *process*, and the operating system manages multiple processes at once. Within
 your program, you can also have independent parts that run simultaneously. The
@@ -52,47 +21,16 @@
 Rust attempts to mitigate the negative effects of using threads. Programming in
 a multithreaded context still takes careful thought and requires a code
 structure that is different from programs that run in a single thread.
->>>>>>> ec566082
 
 Programming languages implement threads in a few different ways. Many operating
 systems provide an API for creating new threads. This model where a language
 calls the operating system APIs to create threads is sometimes called *1:1*,
-<<<<<<< HEAD
-one OS thread per one language thread.
-=======
 one operating system thread per one language thread.
->>>>>>> ec566082
 
 Many programming languages provide their own special implementation of threads.
 Programming language-provided threads are known as *green* threads, and
 languages that use these green threads will execute them in the context of a
 different number of operating system threads. For this reason, the green
-<<<<<<< HEAD
-threaded model is called the *M:N* model, `M` green threads per `N` OS threads,
-where `M` and `N` are not necessarily the same number.
-
-Each model has its own advantages and tradeoffs, and the tradeoff most
-important to Rust is runtime support. *Runtime* is a confusing term and can
-have different meanings in different contexts.
-
-<!-- Below - you mean this is the cause of runtime? Or "runtime" literally
-means the code included by Rust in every binary? -->
-<!-- Runtime literally means the code included by Rust in every binary.
-Wikipedia calls this "runtime system":
-https://en.wikipedia.org/wiki/Runtime_system but most people colloquially just
-say "the runtime". I've tried to clarify. /Carol -->
-
-In this context, by runtime we mean code that’s included by the language in
-every binary. This code can be large or small depending on the language, but
-every non-assembly language will have some amount of runtime code. For that
-reason, colloquially when people say a language has “no runtime” they often
-mean “small runtime.” Smaller runtimes have fewer features but have the
-advantage of resulting in smaller binaries, which make it easier to combine the
-language with other languages in more contexts. While many languages are okay
-with increasing the runtime size in exchange for more features, Rust needs to
-have nearly no runtime, and cannot compromise on being able to call into C in
-order to maintain performance.
-=======
 threaded model is called the *M:N* model: `M` green threads per `N` operating
 system threads, where `M` and `N` are not necessarily the same number.
 
@@ -110,7 +48,6 @@
 okay with increasing the runtime size in exchange for more features, Rust needs
 to have nearly no runtime and cannot compromise on being able to call into C to
 maintain performance.
->>>>>>> ec566082
 
 The green threading M:N model requires a larger language runtime to manage
 threads. As such, the Rust standard library only provides an implementation of
@@ -124,11 +61,7 @@
 
 ### Creating a New Thread with `spawn`
 
-<<<<<<< HEAD
-To create a new thread, we call the `thread::spawn` function, and pass it a
-=======
 To create a new thread, we call the `thread::spawn` function and pass it a
->>>>>>> ec566082
 closure (we talked about closures in Chapter 13) containing the code we want to
 run in the new thread. The example in Listing 16-1 prints some text from a main
 thread and other text from a new thread:
@@ -158,15 +91,9 @@
 while the main thread prints something else</span>
 
 Note that with this function, the new thread will be stopped when the main
-<<<<<<< HEAD
-thread ends, whether it has finished running or not. The output from this
-program might be a little different every time, but it will look similar to
-this:
-=======
 thread ends, whether or not it has finished running. The output from this
 program might be a little different every time, but it will look similar to the
 following:
->>>>>>> ec566082
 
 ```text
 hi number 1 from the main thread!
@@ -180,44 +107,6 @@
 hi number 5 from the spawned thread!
 ```
 
-<<<<<<< HEAD
-<!-- This seems interesting, how come the threads often take turns, but not
-always? -->
-<!-- I've added a bit of clarification /Carol -->
-
-The threads will probably take turns, but that’s not guaranteed: it depends on
-how your operating system schedules the threads. In this run, the main thread
-printed first, even though the print statement from the spawned thread appears
-first in the code. And even though we told the spawned thread to print until
-`i` is 9, it only got to 5 before the main thread shut down.
-
-If you run this code and only see one thread, or don’t see any overlap, try
-increasing the numbers in the ranges to create more opportunities for a thread
-to take a break and give the other thread a turn.
-
-#### Waiting for All Threads to Finish Using `join` Handles
-
-The code in Listing 16-1 not only stops the spawned thread prematurely most of
-the time, because the main thread ends before the spawned thread is done,
-there’s actually no guarantee that the spawned thread will get to run at all,
-because there’s no guarantee on the order in which threads run!
-
-<!-- Above -- why is this the case, because there are no guarantees over which
-order the threads run in? -->
-<!-- Yep! /Carol -->
-
-We can fix this by saving the return value of `thread::spawn` in a variable.
-The return type of `thread::spawn` is `JoinHandle`. A `JoinHandle` is an owned
-value that, when we call the `join` method on it, will wait for its thread to
-finish. Listing 16-2 shows how to use the `JoinHandle` of the thread we created
-in Listing 16-1 and call `join` in order to make sure the spawned thread
-finishes before the `main` exits:
-
-<!-- Saving the return value where? I think this explanation of join handle
-needs expanding, this feels cut short -->
-<!-- In a variable. I've expanded a bit, but I'm not sure what information
-seems missing, so I'm not sure if this is sufficient /Carol -->
-=======
 The calls to `thread::sleep` force a thread to stop its execution for a short
 duration, which allows a different thread to run. The threads will probably
 take turns, but that isn’t guaranteed: it depends on how your operating system
@@ -244,7 +133,6 @@
 finish. Listing 16-2 shows how to use the `JoinHandle` of the thread we created
 in Listing 16-1 and call `join` to make sure the spawned thread finishes before
 `main` exits:
->>>>>>> ec566082
 
 <span class="filename">Filename: src/main.rs</span>
 
@@ -275,17 +163,8 @@
 Calling `join` on the handle blocks the thread currently running until the
 thread represented by the handle terminates. *Blocking* a thread means that
 thread is prevented from performing work or exiting. Because we’ve put the call
-<<<<<<< HEAD
-to `join` after the main thread’s `for` loop, running this example should
-produce output that looks something like this:
-
-<!-- Liz: I've added a definition of "block" in the context of threads here,
-which is the first time we used the term-- it seemed to cause some confusion
-later on. /Carol -->
-=======
 to `join` after the main thread’s `for` loop, running Listing 16-2 should
 produce output similar to this:
->>>>>>> ec566082
 
 ```text
 hi number 1 from the main thread!
@@ -333,11 +212,7 @@
 ```
 
 The main thread will wait for the spawned thread to finish and then run its
-<<<<<<< HEAD
-`for` loop, so the output won’t be interleaved anymore:
-=======
 `for` loop, so the output won’t be interleaved anymore, as shown here:
->>>>>>> ec566082
 
 ```text
 hi number 1 from the spawned thread!
@@ -360,16 +235,6 @@
 
 ### Using `move` Closures with Threads
 
-<<<<<<< HEAD
-The `move` closure, which we didn’t cover in Chapter 13, is often used
-alongside `thread::spawn`, as it allows us to use data from one thread in
-another thread.
-
-In Chapter 13, we said that “Creating closures that capture values from their
-environment is mostly used in the context of starting new threads.”
-
-<!-- PROD: DE to check this quote, see if it has changed -->
-=======
 The `move` closure, which we mentioned briefly in Chapter 13, is often used
 alongside `thread::spawn` because it allows us to use data from one thread in
 another thread.
@@ -378,24 +243,16 @@
 of the values it uses in the environment, we can use the `move` keyword before
 the parameter list. This technique is mostly useful when passing a closure to a
 new thread to move the data so it’s owned by the new thread.”
->>>>>>> ec566082
 
 Now that we’re creating new threads, we’ll talk about capturing values in
 closures.
 
 Notice in Listing 16-1 that the closure we pass to `thread::spawn` takes no
 arguments: we’re not using any data from the main thread in the spawned
-<<<<<<< HEAD
-thread’s code. In order to do so, the spawned thread’s closure must capture the
-values it needs. Listing 16-3 shows an attempt to create a vector in the main
-thread and use it in the spawned thread. However, this won’t yet work, as
-you’ll see in a moment:
-=======
 thread’s code. To do so, the spawned thread’s closure must capture the values
 it needs. Listing 16-3 shows an attempt to create a vector in the main thread
 and use it in the spawned thread. However, this won’t yet work, as you’ll see
 in a moment:
->>>>>>> ec566082
 
 <span class="filename">Filename: src/main.rs</span>
 
@@ -415,13 +272,6 @@
 
 <span class="caption">Listing 16-3: Attempting to use a vector created by the
 main thread in another thread</span>
-<<<<<<< HEAD
-
-The closure uses `v`, so will capture `v` and make it part of the closure’s
-environment. Because `thread::spawn` runs this closure in a new thread, we
-should be able to access `v` inside that new thread.
-=======
->>>>>>> ec566082
 
 The closure uses `v`, so it will capture `v` and make it part of the closure’s
 environment. Because `thread::spawn` runs this closure in a new thread, we
@@ -445,15 +295,6 @@
   |                                ^^^^^^^
 ```
 
-<<<<<<< HEAD
-Rust *infers* how to capture `v`, and since `println!` only needs a reference
-to `v`, the closure tries to borrow `v`. There’s a problem, though: Rust can’t
-tell how long the spawned thread will run, so doesn’t know if the reference to
-`v` will always be valid.
-
-Let’s look at a scenario that’s more likely to have a reference to `v` that
-won’t be valid, shown Listing 16-4:
-=======
 Rust *infers* how to capture `v`, and because `println!` only needs a reference
 to `v`, the closure tries to borrow `v`. However, there’s a problem: Rust can’t
 tell how long the spawned thread will run, so it doesn’t know if the reference
@@ -461,7 +302,6 @@
 
 Listing 16-4 provides a scenario that’s more likely to have a reference to `v`
 that won’t be valid:
->>>>>>> ec566082
 
 <span class="filename">Filename: src/main.rs</span>
 
@@ -484,17 +324,6 @@
 <span class="caption">Listing 16-4: A thread with a closure that attempts to
 capture a reference to `v` from a main thread that drops `v`</span>
 
-<<<<<<< HEAD
-If we run this code, there’s a possibility the spawned thread will be
-immediately put in the background without getting a chance to run at all. The
-spawned thread has a reference to `v` inside, but the main thread immediately
-drops `v`, using the `drop` function we discussed in Chapter 15. Then, when the
-spawned thread starts to execute, `v` is no longer valid, so a reference to it
-is also invalid. Oh no!
-
-To fix the problem in Listing 16-3, we can listen to the advice of the error
-message:
-=======
 If we were allowed to run this code, there’s a possibility the spawned thread
 will be immediately put in the background without running at all. The spawned
 thread has a reference to `v` inside, but the main thread immediately drops
@@ -504,7 +333,6 @@
 
 To fix the compiler error in Listing 16-3, we can use the error message’s
 advice:
->>>>>>> ec566082
 
 ```text
 help: to force the closure to take ownership of `v` (and any other referenced
@@ -515,15 +343,9 @@
 ```
 
 By adding the `move` keyword before the closure, we force the closure to take
-<<<<<<< HEAD
-ownership of the values it’s using, rather than allowing Rust to infer that it
-should borrow. The modification to Listing 16-3 shown in Listing 16-5 will
-compile and run as we intend:
-=======
 ownership of the values it’s using rather than allowing Rust to infer that it
 should borrow the values. The modification to Listing 16-3 shown in Listing
 16-5 will compile and run as we intend:
->>>>>>> ec566082
 
 <span class="filename">Filename: src/main.rs</span>
 
@@ -544,24 +366,12 @@
 <span class="caption">Listing 16-5: Using the `move` keyword to force a closure
 to take ownership of the values it uses</span>
 
-<<<<<<< HEAD
-<!-- Can you be more specific about the question we're asking about 16-4?-->
-<!-- Done /Carol -->
-
-What would happen to the code in Listing 16-4 where the main thread called
-`drop` if we use a `move` closure? Would `move` fix that case? Nope, we get a
-different error, because what Listing 16-4 is trying to do isn’t allowed for a
-different reason! If we add `move` to the closure, we’d move `v` into the
-closure’s environment, and we could no longer call `drop` on it in the main
-thread. We would get this compiler error instead:
-=======
 What would happen to the code in Listing 16-4 where the main thread called
 `drop` if we use a `move` closure? Would `move` fix that case? Unfortunately,
 no; we would get a different error because what Listing 16-4 is trying to do
 isn’t allowed for a different reason. If we add `move` to the closure, we would
 move `v` into the closure’s environment, and we could no longer call `drop` on
 it in the main thread. We would get this compiler error instead:
->>>>>>> ec566082
 
 ```text
 error[E0382]: use of moved value: `v`
@@ -581,26 +391,11 @@
 Listing 16-3 because Rust was being conservative and only borrowing `v` for the
 thread, which meant the main thread could theoretically invalidate the spawned
 thread’s reference. By telling Rust to move ownership of `v` to the spawned
-<<<<<<< HEAD
-thread, we’re guaranteeing to Rust that the main thread won’t use `v` anymore.
-If we change Listing 16-4 in the same way, we’re then violating the ownership
-=======
 thread, we’re guaranteeing Rust that the main thread won’t use `v` anymore. If
 we change Listing 16-4 in the same way, we’re then violating the ownership
->>>>>>> ec566082
 rules when we try to use `v` in the main thread. The `move` keyword overrides
 Rust’s conservative default of borrowing; it doesn’t let us violate the
 ownership rules.
 
-<<<<<<< HEAD
-<!-- Uh oh, I'm lost again, I thought we were trying to fix 16-4 with move, but
-we don't want it to work, is that right? Can you talk about this a little?-->
-<!-- I've tried to clarify a bit in the paragraph before this error and a bit
-after the error /Carol -->
-
-Now that we have a basic understanding of threads and the thread API, let’s
-talk about what we can actually *do* with threads.
-=======
 With a basic understanding of threads and the thread API, let’s look at what we
-can *do* with threads.
->>>>>>> ec566082
+can *do* with threads.