## Customizing Builds with Release Profiles

<<<<<<< HEAD
In Rust *release profiles* are pre-defined, and customizable, profiles with
different configurations, to allow the programmer more control over various
options for compiling your code. Each profile is configured independently of
the others.

Cargo has two main profiles you should know about: the `dev` profile Cargo uses
when you run `cargo build`, and the `release` profile Cargo uses when you run
`cargo build --release`. The `dev` profile is defined with good defaults for
developing, and likewise the `release` profile has good defaults for release
builds.

These names may be familiar from the output of your builds, which shows the
profile used in the build:
=======
In Rust, *release profiles* are predefined and customizable profiles with
different configurations that allow a programmer to have more control over
various options for compiling code. Each profile is configured independently of
the others.

Cargo has two main profiles: the `dev` profile Cargo uses when you run `cargo
build` and the `release` profile Cargo uses when you run `cargo build
--release`. The `dev` profile is defined with good defaults for developing, and
the `release` profile has good defaults for release builds.

These profile names might be familiar from the output of your builds, which
shows the profile used in the build:
>>>>>>> ec566082

```text
$ cargo build
    Finished dev [unoptimized + debuginfo] target(s) in 0.0 secs
$ cargo build --release
    Finished release [optimized] target(s) in 0.0 secs
```

<<<<<<< HEAD
The “dev” and “release” notifications here indicate that the compiler is using
different profiles.

### Customizing Release Profiles

Cargo has default settings for each of the profiles that apply when there
aren’t any `[profile.*]` sections in the project’s *Cargo.toml* file. By adding
`[profile.*]` sections for any profile we want to customize, we can choose to
override any subset of the default settings. For example, here are the default
values for the `opt-level` setting for the `dev` and `release` profiles:
=======
The `dev` and `release` shown in this build output indicate that the compiler
is using different profiles.

Cargo has default settings for each of the profiles that apply when there
aren’t any `[profile.*]` sections in the project’s *Cargo.toml* file. By adding
`[profile.*]` sections for any profile we want to customize, we can override
any subset of the default settings. For example, here are the default values
for the `opt-level` setting for the `dev` and `release` profiles:
>>>>>>> ec566082

<span class="filename">Filename: Cargo.toml</span>

```toml
[profile.dev]
opt-level = 0

[profile.release]
opt-level = 3
```

<<<<<<< HEAD
The `opt-level` setting controls how many optimizations Rust will apply to your
code, with a range of zero to three. Applying more optimizations makes
compilation take longer, so if you’re in development and compiling very often,
you’d want compiling to be fast at the expense of the resulting code running
slower. That’s why the default `opt-level` for `dev` is `0`. When you’re ready
to release, it’s better to spend more time compiling. You’ll only be compiling
in release mode once, and running the compiled program many times, so release
mode trades longer compile time for code that runs faster. That’s why the
default `opt-level` for the `release` profile is `3`.

We can choose to override any default setting by adding a different value for
them in *Cargo.toml*. If we wanted to use optimization level 1 in the
development profile, for example, we can add these two lines to our project’s
*Cargo.toml*:
=======
The `opt-level` setting controls the number of optimizations Rust will apply to
your code with a range of zero to three. Applying more optimizations extends
compiling time, so if you’re in development and compiling your code often, you
want faster compiling even at the expense of the resulting code running slower.
That is the reason the default `opt-level` for `dev` is `0`. When you’re ready
to release your code, it’s best to spend more time compiling. You’ll only
compile in release mode once and run the compiled program many times, so
release mode trades longer compile time for code that runs faster. That is the
reason the default `opt-level` for the `release` profile is `3`.

We can override any default setting by adding a different value for it in
*Cargo.toml*. For example, if we want to use optimization level 1 in the
development profile, we can add these two lines to our project’s *Cargo.toml*
file:
>>>>>>> ec566082

<span class="filename">Filename: Cargo.toml</span>

```toml
[profile.dev]
opt-level = 1
```

<<<<<<< HEAD
This overrides the default setting of `0`. Now when we run `cargo build`, Cargo
will use the defaults for the `dev` profile plus our customization to
`opt-level`. Because we set `opt-level` to `1`, Cargo will apply more
optimizations than the default, but not as many as a release build.
=======
This code overrides the default setting of `0`. Now when we run `cargo`
`build`, Cargo will use the defaults for the `dev` profile plus our
customization to `opt-level`. Because we set `opt-level` to `1`, Cargo will
apply more optimizations than the default, but not as many as a release build.
>>>>>>> ec566082

For the full list of configuration options and defaults for each profile, see
[Cargo’s documentation](https://doc.rust-lang.org/cargo/).<|MERGE_RESOLUTION|>--- conflicted
+++ resolved
@@ -1,20 +1,5 @@
 ## Customizing Builds with Release Profiles
 
-<<<<<<< HEAD
-In Rust *release profiles* are pre-defined, and customizable, profiles with
-different configurations, to allow the programmer more control over various
-options for compiling your code. Each profile is configured independently of
-the others.
-
-Cargo has two main profiles you should know about: the `dev` profile Cargo uses
-when you run `cargo build`, and the `release` profile Cargo uses when you run
-`cargo build --release`. The `dev` profile is defined with good defaults for
-developing, and likewise the `release` profile has good defaults for release
-builds.
-
-These names may be familiar from the output of your builds, which shows the
-profile used in the build:
-=======
 In Rust, *release profiles* are predefined and customizable profiles with
 different configurations that allow a programmer to have more control over
 various options for compiling code. Each profile is configured independently of
@@ -27,7 +12,6 @@
 
 These profile names might be familiar from the output of your builds, which
 shows the profile used in the build:
->>>>>>> ec566082
 
 ```text
 $ cargo build
@@ -36,18 +20,6 @@
     Finished release [optimized] target(s) in 0.0 secs
 ```
 
-<<<<<<< HEAD
-The “dev” and “release” notifications here indicate that the compiler is using
-different profiles.
-
-### Customizing Release Profiles
-
-Cargo has default settings for each of the profiles that apply when there
-aren’t any `[profile.*]` sections in the project’s *Cargo.toml* file. By adding
-`[profile.*]` sections for any profile we want to customize, we can choose to
-override any subset of the default settings. For example, here are the default
-values for the `opt-level` setting for the `dev` and `release` profiles:
-=======
 The `dev` and `release` shown in this build output indicate that the compiler
 is using different profiles.
 
@@ -56,7 +28,6 @@
 `[profile.*]` sections for any profile we want to customize, we can override
 any subset of the default settings. For example, here are the default values
 for the `opt-level` setting for the `dev` and `release` profiles:
->>>>>>> ec566082
 
 <span class="filename">Filename: Cargo.toml</span>
 
@@ -68,22 +39,6 @@
 opt-level = 3
 ```
 
-<<<<<<< HEAD
-The `opt-level` setting controls how many optimizations Rust will apply to your
-code, with a range of zero to three. Applying more optimizations makes
-compilation take longer, so if you’re in development and compiling very often,
-you’d want compiling to be fast at the expense of the resulting code running
-slower. That’s why the default `opt-level` for `dev` is `0`. When you’re ready
-to release, it’s better to spend more time compiling. You’ll only be compiling
-in release mode once, and running the compiled program many times, so release
-mode trades longer compile time for code that runs faster. That’s why the
-default `opt-level` for the `release` profile is `3`.
-
-We can choose to override any default setting by adding a different value for
-them in *Cargo.toml*. If we wanted to use optimization level 1 in the
-development profile, for example, we can add these two lines to our project’s
-*Cargo.toml*:
-=======
 The `opt-level` setting controls the number of optimizations Rust will apply to
 your code with a range of zero to three. Applying more optimizations extends
 compiling time, so if you’re in development and compiling your code often, you
@@ -98,7 +53,6 @@
 *Cargo.toml*. For example, if we want to use optimization level 1 in the
 development profile, we can add these two lines to our project’s *Cargo.toml*
 file:
->>>>>>> ec566082
 
 <span class="filename">Filename: Cargo.toml</span>
 
@@ -107,17 +61,10 @@
 opt-level = 1
 ```
 
-<<<<<<< HEAD
-This overrides the default setting of `0`. Now when we run `cargo build`, Cargo
-will use the defaults for the `dev` profile plus our customization to
-`opt-level`. Because we set `opt-level` to `1`, Cargo will apply more
-optimizations than the default, but not as many as a release build.
-=======
 This code overrides the default setting of `0`. Now when we run `cargo`
 `build`, Cargo will use the defaults for the `dev` profile plus our
 customization to `opt-level`. Because we set `opt-level` to `1`, Cargo will
 apply more optimizations than the default, but not as many as a release build.
->>>>>>> ec566082
 
 For the full list of configuration options and defaults for each profile, see
 [Cargo’s documentation](https://doc.rust-lang.org/cargo/).