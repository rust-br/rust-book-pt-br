## Extensible Concurrency with the `Sync` and `Send` Traits

<<<<<<< HEAD
Interestingly, the Rust language itself knows *very* little about concurrency.
Almost everything we’ve talked about so far in this chapter has been part of
the standard library, not the language. Our concurrency options are not limited
to the language or the standard library, meaning we can write our own
concurrency options or use ones others have written.

There *are* two concurrency concepts embedded in the language, however: the
=======
Interestingly, the Rust language has *very* few concurrency features. Almost
every concurrency feature we’ve talked about so far in this chapter has been
part of the standard library, not the language. Our options for handling
concurrency are not limited to the language or the standard library; we can
write our own concurrency features or use those written by others.

However, two concurrency concepts are embedded in the language: the
>>>>>>> ec566082
`std::marker` traits `Sync` and `Send`.

### Allowing Transference of Ownership Between Threads with `Send`

The `Send` marker trait indicates that ownership of the type implementing
<<<<<<< HEAD
`Send` may be transferred between threads. Almost every Rust type is `Send`,
=======
`Send` can be transferred between threads. Almost every Rust type is `Send`,
>>>>>>> ec566082
but there are some exceptions, including `Rc<T>`: this cannot be `Send` because
if we cloned an `Rc<T>` value and tried to transfer ownership of the clone to
another thread, both threads might update the reference count at the same time.
For this reason, `Rc<T>` is implemented for use in single-threaded situations
<<<<<<< HEAD
where you don’t want to pay the threadsafe performance penalty.

In this way Rust’s type system and trait bounds ensure we can never
accidentally send an `Rc<T>` value across threads unsafely. When we tried to do
this in Listing 16-14, we got an error that said `the trait Send is not
implemented for Rc<Mutex<i32>>`. When we switched to `Arc<T>`, which is `Send`,
the code compiled.
=======
where you don’t want to pay the thread-safe performance penalty.

Therefore, Rust’s type system and trait bounds ensure that we can never
accidentally send an `Rc<T>` value across threads unsafely. When we tried to do
this in Listing 16-14, we got the error `the trait Send is not implemented for
Rc<Mutex<i32>>`. When we switched to `Arc<T>`, which is `Send`, the code
compiled.
>>>>>>> ec566082

Any type composed entirely of `Send` types is automatically marked as `Send` as
well. Almost all primitive types are `Send`, aside from raw pointers, which
we’ll discuss in Chapter 19.

### Allowing Access from Multiple Threads with `Sync`

The `Sync` marker trait indicates that it is safe for the type implementing
<<<<<<< HEAD
`Sync` to be referenced from multiple threads. Another way to say this is that
any type `T` is `Sync` if `&T` (a reference to `T`) is `Send`, meaning the
reference can be sent safely to another thread. In a similar manner as `Send`,
primitive types are `Sync` and types composed entirely of types that are `Sync`
are also `Sync`.

`Rc<T>` is also not `Sync`, for the same reasons that it’s not `Send`.
`RefCell<T>` (which we talked about in Chapter 15) and the family of related
`Cell<T>` types are not `Sync`. The implementation of borrow checking that
`RefCell<T>` does at runtime is not threadsafe. `Mutex<T>` is `Sync`, and can
be used to share access with multiple threads as we saw in the previous section.

### Implementing `Send` and `Sync` Manually is Unsafe

Because types that are made up of `Send` and `Sync` traits are automatically
also `Send` and `Sync`, we don’t have to implement those traits ourselves. As
marker traits, they don’t even have any methods to implement. They’re just
useful for enforcing concurrency-related invariants.

Manually implementing these traits involves implementing unsafe Rust code.
We’re going to be talking about using unsafe Rust code in Chapter 19; for now,
the important information is that building new concurrent types not made up of
`Send` and `Sync` parts requires careful thought, in order to uphold the safety
guarantees. [The Nomicon] has more information about these guarantees and how
to uphold them.

[The Nomicon]: https://doc.rust-lang.org/stable/nomicon/

## Summary

This isn’t the last we’ll see of concurrency in this book; the project in
Chapter 20 will use these concepts in a more realistic situation than the
smaller examples discussed here.

As we mentioned, since very little of how Rust deals with concurrency is part
of the language, many concurrency solutions are implemented as crates. These
evolve more quickly than the standard library; search online for the current
state-of-the-art crates to use in multithreaded situations.

Rust provides channels for message passing and smart pointer types like
`Mutex<T>` and `Arc<T>` that are safe to use in concurrent contexts. The type
system and the borrow checker will make sure the code using these solutions
won’t end up with data races or invalid references. Once we get our code
compiling, we can rest assured that it will happily run on multiple threads
without the kinds of hard-to-track-down bugs common in other languages.
Concurrent programming is no longer something to be afraid of: go forth and
make your programs concurrent, fearlessly!

Next, let’s talk about idiomatic ways to model problems and structure solutions
as your Rust programs get bigger, and how Rust’s idioms relate to those you
might be familiar with from Object Oriented Programming.
=======
`Sync` to be referenced from multiple threads. In other words, any type `T` is
`Sync` if `&T` (a reference to `T`) is `Send`, meaning the reference can be
sent safely to another thread. Similar to `Send`, primitive types are `Sync`
and types composed entirely of types that are `Sync` are also `Sync`.

The smart pointer `Rc<T>` is also not `Sync` for the same reasons that it’s not
`Send`. The `RefCell<T>` type (which we talked about in Chapter 15) and the
family of related `Cell<T>` types are not `Sync`. The implementation of borrow
checking that `RefCell<T>` does at runtime is not thread-safe. The smart
pointer `Mutex<T>` is `Sync` and can be used to share access with multiple
threads, as you saw in the “Sharing a `Mutex<T>` Between Multiple Threads”
section.

### Implementing `Send` and `Sync` Manually Is Unsafe

Because types that are made up of `Send` and `Sync` traits are automatically
also `Send` and `Sync`, we don’t have to implement those traits manually. As
marker traits, they don’t even have any methods to implement. They’re just
useful for enforcing invariants related to concurrency.

Manually implementing these traits involves implementing unsafe Rust code.
We’ll talk about using unsafe Rust code in Chapter 19; for now, the important
information is that building new concurrent types not made up of `Send` and
`Sync` parts requires careful thought to uphold the safety guarantees. [The
Rustonomicon] has more information about these guarantees and how to uphold
them.

[The Rustonomicon]: https://doc.rust-lang.org/stable/nomicon/

## Summary

This isn’t the last you’ll see of concurrency in this book: the project in
Chapter 20 will use the concepts examined in this chapter in a more realistic
situation than the smaller examples discussed here.

As mentioned earlier, because very little of how Rust handles concurrency is
part of the language, many concurrency solutions are implemented as crates.
These evolve more quickly than the standard library, so be sure to search
online for the current, state-of-the-art crates to use in multithreaded
situations.

The Rust standard library provides channels for message passing and smart
pointer types, such as `Mutex<T>` and `Arc<T>`, that are safe to use in
concurrent contexts. The type system and the borrow checker ensure that the
code using these solutions won’t end up with data races or invalid references.
Once we get our code to compile, we can rest assured that it will happily run
on multiple threads without the kinds of hard-to-track-down bugs common in
other languages. Concurrent programming is no longer a concept to be afraid of:
go forth and make your programs concurrent, fearlessly!

Next, we’ll talk about idiomatic ways to model problems and structure solutions
as your Rust programs get bigger. In addition, we’ll discuss how Rust’s idioms
relate to those you might be familiar with from object oriented programming.
>>>>>>> ec566082
<|MERGE_RESOLUTION|>--- conflicted
+++ resolved
@@ -1,14 +1,5 @@
 ## Extensible Concurrency with the `Sync` and `Send` Traits
 
-<<<<<<< HEAD
-Interestingly, the Rust language itself knows *very* little about concurrency.
-Almost everything we’ve talked about so far in this chapter has been part of
-the standard library, not the language. Our concurrency options are not limited
-to the language or the standard library, meaning we can write our own
-concurrency options or use ones others have written.
-
-There *are* two concurrency concepts embedded in the language, however: the
-=======
 Interestingly, the Rust language has *very* few concurrency features. Almost
 every concurrency feature we’ve talked about so far in this chapter has been
 part of the standard library, not the language. Our options for handling
@@ -16,30 +7,16 @@
 write our own concurrency features or use those written by others.
 
 However, two concurrency concepts are embedded in the language: the
->>>>>>> ec566082
 `std::marker` traits `Sync` and `Send`.
 
 ### Allowing Transference of Ownership Between Threads with `Send`
 
 The `Send` marker trait indicates that ownership of the type implementing
-<<<<<<< HEAD
-`Send` may be transferred between threads. Almost every Rust type is `Send`,
-=======
 `Send` can be transferred between threads. Almost every Rust type is `Send`,
->>>>>>> ec566082
 but there are some exceptions, including `Rc<T>`: this cannot be `Send` because
 if we cloned an `Rc<T>` value and tried to transfer ownership of the clone to
 another thread, both threads might update the reference count at the same time.
 For this reason, `Rc<T>` is implemented for use in single-threaded situations
-<<<<<<< HEAD
-where you don’t want to pay the threadsafe performance penalty.
-
-In this way Rust’s type system and trait bounds ensure we can never
-accidentally send an `Rc<T>` value across threads unsafely. When we tried to do
-this in Listing 16-14, we got an error that said `the trait Send is not
-implemented for Rc<Mutex<i32>>`. When we switched to `Arc<T>`, which is `Send`,
-the code compiled.
-=======
 where you don’t want to pay the thread-safe performance penalty.
 
 Therefore, Rust’s type system and trait bounds ensure that we can never
@@ -47,7 +24,6 @@
 this in Listing 16-14, we got the error `the trait Send is not implemented for
 Rc<Mutex<i32>>`. When we switched to `Arc<T>`, which is `Send`, the code
 compiled.
->>>>>>> ec566082
 
 Any type composed entirely of `Send` types is automatically marked as `Send` as
 well. Almost all primitive types are `Send`, aside from raw pointers, which
@@ -56,59 +32,6 @@
 ### Allowing Access from Multiple Threads with `Sync`
 
 The `Sync` marker trait indicates that it is safe for the type implementing
-<<<<<<< HEAD
-`Sync` to be referenced from multiple threads. Another way to say this is that
-any type `T` is `Sync` if `&T` (a reference to `T`) is `Send`, meaning the
-reference can be sent safely to another thread. In a similar manner as `Send`,
-primitive types are `Sync` and types composed entirely of types that are `Sync`
-are also `Sync`.
-
-`Rc<T>` is also not `Sync`, for the same reasons that it’s not `Send`.
-`RefCell<T>` (which we talked about in Chapter 15) and the family of related
-`Cell<T>` types are not `Sync`. The implementation of borrow checking that
-`RefCell<T>` does at runtime is not threadsafe. `Mutex<T>` is `Sync`, and can
-be used to share access with multiple threads as we saw in the previous section.
-
-### Implementing `Send` and `Sync` Manually is Unsafe
-
-Because types that are made up of `Send` and `Sync` traits are automatically
-also `Send` and `Sync`, we don’t have to implement those traits ourselves. As
-marker traits, they don’t even have any methods to implement. They’re just
-useful for enforcing concurrency-related invariants.
-
-Manually implementing these traits involves implementing unsafe Rust code.
-We’re going to be talking about using unsafe Rust code in Chapter 19; for now,
-the important information is that building new concurrent types not made up of
-`Send` and `Sync` parts requires careful thought, in order to uphold the safety
-guarantees. [The Nomicon] has more information about these guarantees and how
-to uphold them.
-
-[The Nomicon]: https://doc.rust-lang.org/stable/nomicon/
-
-## Summary
-
-This isn’t the last we’ll see of concurrency in this book; the project in
-Chapter 20 will use these concepts in a more realistic situation than the
-smaller examples discussed here.
-
-As we mentioned, since very little of how Rust deals with concurrency is part
-of the language, many concurrency solutions are implemented as crates. These
-evolve more quickly than the standard library; search online for the current
-state-of-the-art crates to use in multithreaded situations.
-
-Rust provides channels for message passing and smart pointer types like
-`Mutex<T>` and `Arc<T>` that are safe to use in concurrent contexts. The type
-system and the borrow checker will make sure the code using these solutions
-won’t end up with data races or invalid references. Once we get our code
-compiling, we can rest assured that it will happily run on multiple threads
-without the kinds of hard-to-track-down bugs common in other languages.
-Concurrent programming is no longer something to be afraid of: go forth and
-make your programs concurrent, fearlessly!
-
-Next, let’s talk about idiomatic ways to model problems and structure solutions
-as your Rust programs get bigger, and how Rust’s idioms relate to those you
-might be familiar with from Object Oriented Programming.
-=======
 `Sync` to be referenced from multiple threads. In other words, any type `T` is
 `Sync` if `&T` (a reference to `T`) is `Send`, meaning the reference can be
 sent safely to another thread. Similar to `Send`, primitive types are `Sync`
@@ -162,4 +85,3 @@
 Next, we’ll talk about idiomatic ways to model problems and structure solutions
 as your Rust programs get bigger. In addition, we’ll discuss how Rust’s idioms
 relate to those you might be familiar with from object oriented programming.
->>>>>>> ec566082
