--- conflicted
+++ resolved
@@ -1,25 +1,5 @@
 ## Reference Cycles Can Leak Memory
 
-<<<<<<< HEAD
-Rust’s memory safety guarantees make it *difficult* to accidentally create
-memory that’s never cleaned up, known as a *memory leak*, but not impossible.
-Entirely preventing memory leaks is not one of Rust’s guarantees in the same
-way that disallowing data races at compile time is, meaning memory leaks are
-memory safe in Rust. We can see this with `Rc<T>` and `RefCell<T>`: it’s
-possible to create references where items refer to each other in a cycle. This
-creates memory leaks because the reference count of each item in the cycle will
-never reach 0, and the values will never be dropped.
-
-### Creating a Reference Cycle
-
-Let’s take a look at how a reference cycle might happen and how to prevent it,
-starting with the definition of the `List` enum and a `tail` method in Listing
-15-28:
-
-<span class="filename">Filename: src/main.rs</span>
-
-```rust,ignore
-=======
 Rust’s memory safety guarantees make it *difficult* but not impossible to
 accidentally create memory that is never cleaned up (known as a *memory leak*).
 Preventing memory leaks entirely is not one of Rust’s guarantees in the same
@@ -42,7 +22,6 @@
 
 ```rust
 # fn main() {}
->>>>>>> ec566082
 use std::rc::Rc;
 use std::cell::RefCell;
 use List::{Cons, Nil};
@@ -63,37 +42,6 @@
 }
 ```
 
-<<<<<<< HEAD
-<span class="caption">Listing 15-28: A cons list definition that holds a
-`RefCell` so that we can modify what a `Cons` variant is referring to</span>
-
-We’re using another variation of the `List` definition from Listing 15-6. The
-second element in the `Cons` variant is now `RefCell<Rc<List>>`, meaning that
-instead of having the ability to modify the `i32` value like we did in Listing
-15-19, we want to be able to modify which `List` a `Cons` variant is pointing
-to. We’ve also added a `tail` method to make it convenient for us to access the
-second item, if we have a `Cons` variant.
-
-<!-- Can you link this more clearly, what do we have at this point? This change
-to a new listing feels unexpected. What are we going to do with this cons list?
-Why are we making this next listing, what is it's overall purpose? -->
-<!-- I'm not sure if the new listing you're talking about being unexpected is
-referring to the listing above or the listing below? The listing above is just
-definitions we're going to use, the listing below is the `main` function that
-uses the definitions. We just broke these apart to avoid having a lot of code
-and then a lot of explanation, I'd be fine having this be one big listing if
-you think that would be better /Carol -->
-
-In listing 15-29, we’re adding a `main` function that uses the definitions from
-Listing 15-28. This code creates a list in `a`, a list in `b` that points to
-the list in `a`, and then modifies the list in `a` to point to `b`, which
-creates a reference cycle. There are `println!` statements along the way to
-show what the reference counts are at various points in this process.
-
-<!-- so are we adding this to the end of the previous listing? It's in the same
-file -->
-<!-- yes /Carol -->
-=======
 <span class="caption">Listing 15-25: A cons list definition that holds a
 `RefCell<T>` so we can modify what a `Cons` variant is referring to</span>
 
@@ -109,7 +57,6 @@
 the list in `a`, and then modifies the list in `a` to point to `b`, which
 creates a reference cycle. There are `println!` statements along the way to
 show what the reference counts are at various points in this process:
->>>>>>> ec566082
 
 <span class="filename">Filename: src/main.rs</span>
 
@@ -144,11 +91,7 @@
     println!("b initial rc count = {}", Rc::strong_count(&b));
     println!("b next item = {:?}", b.tail());
 
-<<<<<<< HEAD
-    if let Some(ref link) = a.tail() {
-=======
     if let Some(link) = a.tail() {
->>>>>>> ec566082
         *link.borrow_mut() = Rc::clone(&b);
     }
 
@@ -161,147 +104,6 @@
 }
 ```
 
-<<<<<<< HEAD
-<span class="caption">Listing 15-29: Creating a reference cycle of two `List`
-values pointing to each other</span>
-
-We create an `Rc` instance holding a `List` value in the variable `a` with an
-initial list of `5, Nil`. We then create an `Rc` instance holding another
-`List` value in the variable `b` that contains the value 10, then points to the
-list in `a`.
-
-Finally, we modify `a` so that it points to `b` instead of `Nil`, which creates
-a cycle. We do that by using the `tail` method to get a reference to the
-`RefCell` in `a`, which we put in the variable `link`. Then we use the
-`borrow_mut` method on the `RefCell` to change the value inside from an `Rc`
-that holds a `Nil` value to the `Rc` in `b`.
-
-If we run this code, keeping the last `println!` commented out for the moment,
-we’ll get this output:
-
-```text
-a initial rc count = 1
-a next item = Some(RefCell { value: Nil })
-a rc count after b creation = 2
-b initial rc count = 1
-b next item = Some(RefCell { value: Cons(5, RefCell { value: Nil }) })
-b rc count after changing a = 2
-a rc count after changing a = 2
-```
-
-We can see that the reference count of the `Rc` instances in both `a` and `b`
-are 2 after we change the list in `a` to point to `b`. At the end of `main`,
-Rust will try and drop `b` first, which will decrease the count in each of the
-`Rc` instances in `a` and `b` by one.
-
-<!-- Above -- previously `a` and `b` said `Rc`, I wanted to clarify that by Rc
-we mean a and b, is that right? -->
-<!-- There's lots of stuff in `a` and `b`; we specifically mean the `Rc` values
-here which is why we said `Rc`. I've tried to say both `a` & `b` and `Rc` here
-instead, to be most precise. What do you think? /Carol -->
-
-<!-- Below--"that Rc" - what are we referring to, a is still referencing b? Can
-you clarify that? -->
-<!-- Yes, the `Rc` in `b`. /Carol -->
-
-However, because `a` is still referencing the `Rc` that was in `b`, that `Rc`
-has a count of 1 rather than 0, so the memory the `Rc` has on the heap won’t be
-dropped. The memory will just sit there with a count of one, forever.
-
-To visualize this, we’ve created a reference cycle that looks like Figure 15-30:
-
-<img alt="Reference cycle of lists" src="img/trpl15-04.svg" class="center" />
-
-<span class="caption">Figure 15-30: A reference cycle of lists `a` and `b`
-pointing to each other</span>
-
-If you uncomment the last `println!` and run the program, Rust will try and
-print this cycle out with `a` pointing to `b` pointing to `a` and so forth
-until it overflows the stack.
-
-<!-- Can you show us the output? Also, why are we commenting out the print
-statement in the first place?-->
-<!-- We have the last println commented out to begin with because otherwise you
-get a LOT of output until the stack overflows. We thought that would be
-confusing and make it harder to see the reference counts we're printing out
-before that point. Did you try the code with and without that line commented
-out? Which one would make a better first experience when running this code?
-/Carol -->
-
-In this specific case, right after we create the reference cycle, the program
-ends. The consequences of this cycle aren’t so dire. If a more complex program
-allocates lots of memory in a cycle and holds onto it for a long time, the
-program would be using more memory than it needs, and might overwhelm the
-system and cause it to run out of available memory.
-
-Creating reference cycles is not easily done, but it’s not impossible either.
-If you have `RefCell<T>` values that contain `Rc<T>` values or similar nested
-combinations of types with interior mutability and reference counting, be aware
-that you have to ensure you don’t create cycles yourself; you can’t rely on
-Rust to catch them. Creating a reference cycle would be a logic bug in your
-program that you should use automated tests, code reviews, and other software
-development practices to minimize.
-
-<!-- Above-- this seems like a vague solution, just not writing the code that
-creates cycles, can you be more specific about which part they should
-exclude/change? -->
-<!-- Not really, this example was deliberately creating a reference cycle, so
-if you don't want reference cycles, you shouldn't write this code. It's similar
-to a logic bug-- if you want your program to add 2 to a number instead of 50,
-then you have to type 2 rather than typing 50. I'm not sure how to be more
-specific or helpful here; I've referenced writing tests and other things that
-can help mitigate logic bugs. /Carol -->
-
-Another solution is reorganizing your data structures so that some references
-express ownership and some references don’t. In this way, we can have cycles
-made up of some ownership relationships and some non-ownership relationships,
-and only the ownership relationships affect whether a value may be dropped or
-not. In Listing 15-28, we always want `Cons` variants to own their list, so
-reorganizing the data structure isn’t possible. Let’s look at an example using
-graphs made up of parent nodes and child nodes to see when non-ownership
-relationships are an appropriate way to prevent reference cycles.
-
-### Preventing Reference Cycles: Turn an `Rc<T>` into a `Weak<T>`
-
-So far, we’ve shown how calling `Rc::clone` increases the `strong_count` of an
-`Rc` instance, and that an `Rc` instance is only cleaned up if its
-`strong_count` is 0. We can also create a *weak reference* to the value within
-an `Rc` instance by calling `Rc::downgrade` and passing a reference to the
-`Rc`. When we call `Rc::downgrade`, we get a smart pointer of type `Weak<T>`.
-Instead of increasing the `strong_count` in the `Rc` instance by one, calling
-`Rc::downgrade` increases the `weak_count` by one. The `Rc` type uses
-`weak_count` to keep track of how many `Weak<T>` references exist, similarly to
-`strong_count`. The difference is the `weak_count` does not need to be 0 in
-order for the `Rc` instance to be cleaned up.
-
-<!-- What is a weak_count? I don't think we've defined that, or strong_count,
-really. Are we just giving another variable to store the count that has no
-input on whether memory is dropped? When is a count stored in strong_count and
-when is it stored in weak_count? -->
-<!-- We're not giving `Rc` another variable, the standard library has defined
-`Rc` to have both the `strong_count` and `weak_count` as fields. I've tried to
-clarify the paragraph above to address your questions. /Carol -->
-
-Strong references are how we can share ownership of an `Rc` instance. Weak
-references don’t express an ownership relationship. They won’t cause a
-reference cycle since any cycle involving some weak references will be broken
-once the strong reference count of values involved is 0.
-
-<!-- Below: I'm struggling to follow here, why do we want to get a value from
-Weak<T>? This section is losing me somewhat, can you slow this down, make sure
-you define anything new up front and give it’s purpose, what we intend it to
-do? -->
-<!-- I've tried to clarify /Carol -->
-
-Because the value that `Weak<T>` references might have been dropped, in order
-to do anything with the value that a `Weak<T>` is pointing to, we have to check
-to make sure the value is still around. We do this by calling the `upgrade`
-method on a `Weak<T>` instance, which will return an `Option<Rc<T>>`. We’ll get
-a result of `Some` if the `Rc` value has not been dropped yet, and `None` if
-the `Rc` value has been dropped. Because `upgrade` returns an `Option`, we can
-be sure that Rust will handle both the `Some` case and the `None` case, and
-there won’t be an invalid pointer.
-=======
 <span class="caption">Listing 15-26: Creating a reference cycle of two `List`
 values pointing to each other</span>
 
@@ -399,7 +201,6 @@
 `Rc<T>` value has been dropped. Because `upgrade` returns an `Option<T>`, Rust
 will ensure that we handle the `Some` case and the `None` case, and there won’t
 be an invalid pointer.
->>>>>>> ec566082
 
 As an example, rather than using a list whose items know only about the next
 item, we’ll create a tree whose items know about their children items *and*
@@ -407,14 +208,9 @@
 
 #### Creating a Tree Data Structure: a `Node` with Child Nodes
 
-<<<<<<< HEAD
-To start building this tree, we’ll create a struct named `Node` that holds its
-own `i32` value as well as references to its children `Node` values:
-=======
 To start, we’ll build a tree with nodes that know about their child nodes.
 We’ll create a struct named `Node` that holds its own `i32` value as well as
 references to its children `Node` values:
->>>>>>> ec566082
 
 <span class="filename">Filename: src/main.rs</span>
 
@@ -429,17 +225,6 @@
 }
 ```
 
-<<<<<<< HEAD
-We want a `Node` to own its children, and we want to be able to share that
-ownership with variables so we can access each `Node` in the tree directly. To
-do this, we define the `Vec` items to be values of type `Rc<Node>`. We also
-want to be able to modify which nodes are children of another node, so we have
-a `RefCell` in `children` around the `Vec`.
-
-Next, let’s use our struct definition and create one `Node` instance named
-`leaf` with the value 3 and no children, and another instance named `branch`
-with the value 5 and `leaf` as one of its children, as shown in Listing 15-31:
-=======
 We want a `Node` to own its children, and we want to share that ownership with
 variables so we can access each `Node` in the tree directly. To do this, we
 define the `Vec<T>` items to be values of type `Rc<Node>`. We also want to
@@ -449,7 +234,6 @@
 Next, we’ll use our struct definition and create one `Node` instance named
 `leaf` with the value 3 and no children, and another instance named `branch`
 with the value 5 and `leaf` as one of its children, as shown in Listing 15-27:
->>>>>>> ec566082
 
 <span class="filename">Filename: src/main.rs</span>
 
@@ -476,38 +260,6 @@
 }
 ```
 
-<<<<<<< HEAD
-<span class="caption">Listing 15-31: Creating a `leaf` node with no children
-and a `branch` node with `leaf` as one of its children</span>
-
-We clone the `Rc` in `leaf` and store that in `branch`, meaning the `Node` in
-`leaf` now has two owners: `leaf` and `branch`. We can get from `branch` to
-`leaf` through `branch.children`, but there’s no way to get from `leaf` to
-`branch`. `leaf` has no reference to `branch` and doesn’t know they are
-related. We’d like `leaf` to know that `branch` is its parent.
-
-#### Adding a Reference from a Child to its Parent
-
-To make the child node aware of its parent, we need to add a `parent` field to
-our `Node` struct definition. The trouble is in deciding what the type of
-`parent` should be. We know it can’t contain an `Rc<T>` because that would
-create a reference cycle, with `leaf.parent` pointing to `branch` and
-`branch.children` pointing to `leaf`, which would cause their `strong_count`
-values to never be zero.
-
-Thinking about the relationships another way, a parent node should own its
-children: if a parent node is dropped, its child nodes should be dropped as
-well. However, a child should not own its parent: if we drop a child node, the
-parent should still exist. This is a case for weak references!
-
-So instead of `Rc`, we’ll make the type of `parent` use `Weak<T>`, specifically
-a `RefCell<Weak<Node>>`. Now our `Node` struct definition looks like this:
-
-<!-- I think because I still don't understand what Weak<T> is, I’m not really
-sure what it means for the parent to use Weak<T>, can you make sure that’s
-clear at this point -->
-<!-- I've tried, I'm not sure though /Carol -->
-=======
 <span class="caption">Listing 15-27: Creating a `leaf` node with no children
 and a `branch` node with `leaf` as one of its children</span>
 
@@ -535,7 +287,6 @@
 So instead of `Rc<T>`, we’ll make the type of `parent` use `Weak<T>`,
 specifically a `RefCell<Weak<Node>>`. Now our `Node` struct definition looks
 like this:
->>>>>>> ec566082
 
 <span class="filename">Filename: src/main.rs</span>
 
@@ -551,27 +302,9 @@
 }
 ```
 
-<<<<<<< HEAD
-<!-- Can you fill out this line, above; talk through the syntax, too? Also,
-below, how does this mean a node can refer to a parent without owning it?
-What's is actually doing here?-->
-<!-- The first line is importing `Weak` from the standard library; the reader
-really should be familiar with bringing types into scope by this point, don't
-you think? It seems repetitive to explain this every time. /Carol
--->
-
-This way, a node will be able to refer to its parent node, but does not own its
-parent. In Listing 15-32, let’s update `main` to use this new definition so
-that the `leaf` node will have a way to refer to its parent, `branch`:
-
-<!-- Why are we updating it, what are we doing here? Can you make that clear?
--->
-<!-- Done /Carol -->
-=======
 Now a node will be able to refer to its parent node but doesn’t own its parent.
 In Listing 15-28, we update `main` to use this new definition so the `leaf`
 node will have a way to refer to its parent, `branch`:
->>>>>>> ec566082
 
 <span class="filename">Filename: src/main.rs</span>
 
@@ -607,21 +340,6 @@
 }
 ```
 
-<<<<<<< HEAD
-<span class="caption">Listing 15-32: A `leaf` node with a `Weak` reference to
-its parent node, `branch`</span>
-
-<!-- Below: looks similar to what? What are we doing with this listing, can you
-talk it through -->
-
-Creating the `leaf` node looks similar to how creating the `leaf` node looked
-in Listing 15-31, with the exception of the `parent` field: `leaf` starts out
-without a parent, so we create a new, empty `Weak` reference instance.
-
-At this point, when we try to get a reference to the parent of `leaf` by using
-the `upgrade` method, we get a `None` value. We see this in the output from the
-first `println!`:
-=======
 <span class="caption">Listing 15-28: A `leaf` node with a `Weak` reference to
 its parent node `branch`</span>
 
@@ -632,35 +350,11 @@
 At this point, when we try to get a reference to the parent of `leaf` by using
 the `upgrade` method, we get a `None` value. We see this in the output from the
 first `println!` statement:
->>>>>>> ec566082
 
 ```text
 leaf parent = None
 ```
 
-<<<<<<< HEAD
-<!-- Is this the explanation of the previous program? If so, can you change the
-tone to an active tone, make it clear that it's connected? I'm struggling to
-connect things up -->
-<!-- I've tried, this will be better with wingdings /Carol -->
-
-When we create the `branch` node, it will also have a new `Weak` reference,
-since `branch` does not have a parent node. We still have `leaf` as one of the
-children of `branch`. Once we have the `Node` instance in `branch`, we can
-modify `leaf` to give it a `Weak` reference to its parent. We use the
-`borrow_mut` method on the `RefCell` in the `parent` field of `leaf`, then we
-use the `Rc::downgrade` function to create a `Weak` reference to `branch` from
-the `Rc` in `branch.`
-
-<!-- Below: What does this mean for our program, that now leaf recognizes its
-parent? -->
-<!-- Yes /Carol -->
-
-When we print out the parent of `leaf` again, this time we’ll get a `Some`
-variant holding `branch`: `leaf` can now access its parent! When we print out
-`leaf`, we also avoid the cycle that eventually ended in a stack overflow like
-we had in Listing 15-29: the `Weak` references are printed as `(Weak)`:
-=======
 When we create the `branch` node, it will also have a new `Weak<Node>`
 reference in the `parent` field, because `branch` doesn’t have a parent node.
 We still have `leaf` as one of the children of `branch`. Once we have the
@@ -674,7 +368,6 @@
 holding `branch`: now `leaf` can access its parent! When we print `leaf`, we
 also avoid the cycle that eventually ended in a stack overflow like we had in
 Listing 15-26: the `Weak<Node>` references are printed as `(Weak)`:
->>>>>>> ec566082
 
 ```text
 leaf parent = Some(Node { value: 5, parent: RefCell { value: (Weak) },
@@ -688,19 +381,11 @@
 
 #### Visualizing Changes to `strong_count` and `weak_count`
 
-<<<<<<< HEAD
-Let’s look at how the `strong_count` and `weak_count` values of the `Rc`
-instances change by creating a new inner scope and moving the creation of
-`branch` into that scope. This will let us see what happens when `branch` is
-created and then dropped when it goes out of scope. The modifications are shown
-in Listing 15-33:
-=======
 Let’s look at how the `strong_count` and `weak_count` values of the `Rc<Node>`
 instances change by creating a new inner scope and moving the creation of
 `branch` into that scope. By doing so, we can see what happens when `branch` is
 created and then dropped when it goes out of scope. The modifications are shown
 in Listing 15-29:
->>>>>>> ec566082
 
 <span class="filename">Filename: src/main.rs</span>
 
@@ -759,65 +444,6 @@
 }
 ```
 
-<<<<<<< HEAD
-<span class="caption">Listing 15-33: Creating `branch` in an inner scope and
-examining strong and weak reference counts</span>
-
-Once `leaf` is created, its `Rc` has a strong count of 1 and a weak count of 0.
-In the inner scope we create `branch` and associate it with `leaf`, at which
-point the `Rc` in `branch` will have a strong count of 1 and a weak count of 1
-(for `leaf.parent` pointing to `branch` with a `Weak<T>`). Here `leaf` will
-have a strong count of 2, because `branch` now has a clone of the `Rc` of
-`leaf` stored in `branch.children`, but will still have a weak count of 0.
-
-When the inner scope ends, `branch` goes out of scope and the strong count of
-the `Rc` decreases to 0, so its `Node` gets dropped. The weak count of 1 from
-`leaf.parent` has no bearing on whether `Node` is dropped or not, so we don’t
-get any memory leaks!
-
-If we try to access the parent of `leaf` after the end of the scope, we’ll get
-`None` again. At the end of the program, the `Rc` in `leaf` has a strong count
-of 1 and a weak count of 0, because the variable `leaf` is now the only
-reference to the `Rc` again.
-
-<!-- Just to clarify, leaf is pointing to itself? -->
-<!-- `leaf` is the variable pointing to the `Rc`, the `Rc` is what has the
-strong and weak counts. /Carol -->
-
-All of the logic that manages the counts and value dropping is built in to
-`Rc` and `Weak` and their implementations of the `Drop` trait. By specifying
-that the relationship from a child to its parent should be a `Weak<T>`
-reference in the definition of `Node`, we’re able to have parent nodes point to
-child nodes and vice versa without creating a reference cycle and memory leaks.
-
-<!-- Ah! This actually cleared up a lot, we specify in the definition that a
-reference should be weak and therefore ignored by the Drop trait, is that
-right? It would really help to specify that up front, can you add something
-like that to the start of the Weak section? -->
-<!-- Done /Carol -->
-
-## Summary
-
-This chapter covered how you can use smart pointers to make different
-guarantees and tradeoffs than those Rust makes by default with regular
-references. `Box<T>` has a known size and points to data allocated on the heap.
-`Rc<T>` keeps track of the number of references to data on the heap so that
-data can have multiple owners. `RefCell<T>` with its interior mutability gives
-us a type that can be used when we need an immutable type but need the ability
-to change an inner value of that type, and enforces the borrowing rules at
-runtime instead of at compile time.
-
-We also discussed the `Deref` and `Drop` traits that enable a lot of the
-functionality of smart pointers. We explored reference cycles that can cause
-memory leaks, and how to prevent them using `Weak<T>`.
-
-If this chapter has piqued your interest and you want to implement your own
-smart pointers, check out [“The Nomicon”] for even more useful information.
-
-[“The Nomicon”]: https://doc.rust-lang.org/stable/nomicon/
-
-Next, let’s talk about concurrency in Rust. We’ll even learn about a few new
-=======
 <span class="caption">Listing 15-29: Creating `branch` in an inner scope and
 examining strong and weak reference counts</span>
 
@@ -867,5 +493,4 @@
 *https://doc.rust-lang.org/stable/nomicon/* for more useful information.
 
 Next, we’ll talk about concurrency in Rust. You’ll even learn about a few new
->>>>>>> ec566082
 smart pointers.