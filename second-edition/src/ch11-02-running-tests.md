--- conflicted
+++ resolved
@@ -217,11 +217,7 @@
 test result: ok. 1 passed; 0 failed; 0 ignored; 0 measured; 2 filtered out
 ```
 
-<<<<<<< HEAD
-Only the test with the name `one_hundred` ran; the other two tests didn't match
-=======
 Only the test with the name `one_hundred` ran; the other two tests didn’t match
->>>>>>> ec566082
 that name. The test output lets us know we had more tests than what this
 command ran by displaying `2 filtered out` at the end of the summary line.
 
