--- conflicted
+++ resolved
@@ -770,14 +770,9 @@
 `read_line`. When the user presses <span class="keystroke">enter</span>, a
 newline character is added to the string. For example, if the user types <span
 class="keystroke">5</span> and presses <span class="keystroke"> enter</span>,
-<<<<<<< HEAD
-`guess` looks like this: `5\n`. The `\n` represents “newline,” the enter key.
-The `trim` method eliminates `\n`, resulting in just `5`.
-=======
 `guess` looks like this: `5\n`. The `\n` represents “newline,” the
 <span class="keystroke">enter</span>key. The `trim` method eliminates `\n`,
 resulting in just `5`.
->>>>>>> ec566082
 
 The [`parse` method on strings][parse]<!-- ignore --> parses a string into some
 kind of number. Because this method can parse a variety of number types, we
