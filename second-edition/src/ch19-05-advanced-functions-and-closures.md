--- conflicted
+++ resolved
@@ -5,13 +5,6 @@
 
 ### Function Pointers
 
-<<<<<<< HEAD
-We’ve talked about how to pass closures to functions, but you can pass regular
-functions to functions too! Functions coerce to the type `fn`, with a lower
-case ‘f’ not to be confused with the `Fn` closure trait. `fn` is called a
-*function pointer*. The syntax for specifying that a parameter is a function
-pointer is similar to that of closures, as shown in Listing 19-38:
-=======
 <!-- Maybe give an example of when we'd want to use this? -->
 <!-- Added a short sentence, but we discuss interfacing with languages that
 don't have closures below, which I don't think makes sense until we define how
@@ -25,7 +18,6 @@
 with the `Fn` closure trait. The `fn` type is called a *function pointer*. The
 syntax for specifying that a parameter is a function pointer is similar to that
 of closures, as shown in Listing 19-35:
->>>>>>> ec566082
 
 <span class="filename">Filename: src/main.rs</span>
 
@@ -45,11 +37,7 @@
 }
 ```
 
-<<<<<<< HEAD
-<span class="caption">Listing 19-38: Using the `fn` type to accept a function
-=======
 <span class="caption">Listing 19-35: Using the `fn` type to accept a function
->>>>>>> ec566082
 pointer as an argument</span>
 
 This prints `The answer is: 12`. We specify that the parameter `f` in
@@ -135,15 +123,9 @@
   = note: the return type of a function must have a statically known size
 ```
 
-<<<<<<< HEAD
-The `Sized` trait again! Rust doesn’t know how much space it’ll need to store the
-closure. We saw a solution to this in the previous section, though: we can use
-a trait object:
-=======
 Our error references the `Sized` trait again! Rust doesn’t know how much space
 it will need to store the closure. We saw a solution to this in the previous
 section: we can use a trait object:
->>>>>>> ec566082
 
 ```rust
 fn returns_closure() -> Box<Fn(i32) -> i32> {
