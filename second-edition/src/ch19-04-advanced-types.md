## Advanced Types

The Rust type system has some features that we’ve mentioned in this book but
haven’t yet discussed. We’ll start our discussion on advanced types with a more
general discussion about why newtypes are useful as types. We’ll then move to
type aliases, a feature similar to newtypes but with slightly different
semantics. We’ll also discuss the `!` type and dynamically sized types.

### Using the Newtype Pattern for Type Safety and Abstraction

> This section assumes you’ve read the newtype pattern section in the “Advanced
> Traits” section.

The newtype pattern is useful for other things beyond what we’ve discussed so
far, including statically enforcing that values are never confused, and as
indication of the units of a value. We actually had an example of this in
Listing 19-23: the `Millimeters` and `Meters` structs both wrap `u32` values in
a newtype. If we write a function with a parameter of type `Millimeters`, we
won’t be able to compile a program that accidentally tries to call that
function with a value of type `Meters` or a plain `u32`.

Another use is in abstracting away some implementation details of a type: the
wrapper type can expose a public API that’s different to the API of the private
inner type, if we used it directly to restrict the available functionality, for
example.

Newtypes can also hide internal generic types. For example, we could provide a
`People` type to wrap a `HashMap<i32, String>` that stores a person’s ID
associated with their name. Code using `People` would only interact with the
public API we provide, such as a method to add a name string to the `People`
collection, and that code wouldn’t need to know that we assign an `i32` ID to
names internally. The newtype pattern is a lightweight way to achieve
encapsulation to hide implementation details that we discussed in the
“Encapsulation that Hides Implementation Details” section of Chapter 17.

### Type Aliases Create Type Synonyms

Alongside the newtype pattern, Rust provides the ability to declare a *type
alias* to give an existing type another name. For this we use the `type`
keyword. For example, we can create the alias `Kilometers` to `i32` like so:

```rust
type Kilometers = i32;
```

This means `Kilometers` is a *synonym* for `i32`; unlike the `Millimeters` and
`Meters` types we created in Listing 19-23, `Kilometers` is not a separate, new
type. Values that have the type `Kilometers` will be treated exactly the same
as values of type `i32`:

```rust
type Kilometers = i32;

let x: i32 = 5;
let y: Kilometers = 5;

println!("x + y = {}", x + y);
```

Because `Kilometers` and `i32`, are the same type, we can add values of both
types, and we can also pass `Kilometers` values to functions that take `i32`
parameters. With this method, though, we don’t get the type checking benefits
that we get from the newtype pattern discussed in the previous section.

The main use case for type synonyms is to reduce repetition. For example, we
may have a lengthy type like this:

```rust,ignore
Box<Fn() + Send + 'static>
```

Writing this out in function signatures and as type annotations all over the
place can be tiresome and error-prone. Imagine having a project full of code
<<<<<<< HEAD
like that in Listing 19-35:
=======
like that in Listing 19-32:
>>>>>>> ec566082

```rust
let f: Box<Fn() + Send + 'static> = Box::new(|| println!("hi"));

fn takes_long_type(f: Box<Fn() + Send + 'static>) {
    // --snip--
}

fn returns_long_type() -> Box<Fn() + Send + 'static> {
    // --snip--
#     Box::new(|| ())
}
```

<<<<<<< HEAD
<span class="caption">Listing 19-35: Using a long type in many places</span>

A type alias makes this code more manageable by reducing the amount of
repetition this project has. Here, we’ve introduced an alias named `Thunk` for
the verbose type, and we can replace all uses of the type with the shorter
`Thunk` as shown in Listing 19-36:
=======
<span class="caption">Listing 19-32: Using a long type in many places</span>

A type alias makes this code more manageable by reducing the repetition. Here,
we’ve introduced an alias named `Thunk` for the verbose type, and can replace
all uses of the type with the shorter `Thunk` as shown in Listing 19-33:
>>>>>>> ec566082

```rust
type Thunk = Box<Fn() + Send + 'static>;

let f: Thunk = Box::new(|| println!("hi"));

fn takes_long_type(f: Thunk) {
    // --snip--
}

fn returns_long_type() -> Thunk {
    // --snip--
#     Box::new(|| ())
}
```

<<<<<<< HEAD
<span class="caption">Listing 19-36: Introducing a type alias `Thunk` to reduce
=======
<span class="caption">Listing 19-33: Introducing a type alias `Thunk` to reduce
>>>>>>> ec566082
repetition</span>

Much easier to read and write! Choosing a good name for a type alias can help
communicate your intent as well (*thunk* is a word for code to be evaluated at
a later time, so it’s an appropriate name for a closure that gets stored).

Type aliases are also commonly used with the `Result<T, E>` type for reducing
repetition. Consider the `std::io` module in the standard library. I/O
operations often return a `Result<T, E>` to handle situations when operations
fail to work. This library has a `std::io::Error` struct that represents all
possible I/O errors. Many of the functions in `std::io` will be returning
`Result<T, E>` where the `E` is `std::io::Error`, such as these functions in
the `Write` trait:

```rust
use std::io::Error;
use std::fmt;

pub trait Write {
    fn write(&mut self, buf: &[u8]) -> Result<usize, Error>;
    fn flush(&mut self) -> Result<(), Error>;

    fn write_all(&mut self, buf: &[u8]) -> Result<(), Error>;
    fn write_fmt(&mut self, fmt: fmt::Arguments) -> Result<(), Error>;
}
```

We have `Result<..., Error>` repeated a lot. As such, `std::io` has this type
alias declaration:

```rust,ignore
type Result<T> = Result<T, std::io::Error>;
```

Because this is in the `std::io` module, we can use the fully qualified alias
`std::io::Result<T>`; that is, a `Result<T, E>` with the `E` filled in as
`std::io::Error`. The `Write` trait function signatures end up looking like
this:

```rust,ignore
pub trait Write {
    fn write(&mut self, buf: &[u8]) -> Result<usize>;
    fn flush(&mut self) -> Result<()>;

    fn write_all(&mut self, buf: &[u8]) -> Result<()>;
    fn write_fmt(&mut self, fmt: Arguments) -> Result<()>;
}
```

The type alias helps in two ways: this is easier to write *and* it gives us a
consistent interface across all of `std::io`. Because it’s an alias, it is just
another `Result<T, E>`, which means we can use any methods that work on
`Result<T, E>` with it, as well as special syntax like `?`.

### The `!` Never Type that Never Returns

Rust has a special type named `!` that’s known in type theory lingo as the
*empty type*, because it has no values. We prefer to call it the *never type*,
because it stands in the place of the return type when a function will never
return. For example:

```rust,ignore
fn bar() -> ! {
    // --snip--
}
```

<<<<<<< HEAD
This is read as “the function `bar` returns never,” and functions that return
never are called *diverging functions*. We can’t create values of the type `!`,
so `bar` can never possibly return. What use is a type you can never create
values for? If you think all the way back to Chapter 2, we had some code that
looked like this, reproduced here in Listing 19-37:
=======
This is read as “the function `bar` returns never.” Functions that return never
are called *diverging functions*. We can’t create values of the type `!`, so
`bar` can never possibly return.

But what use is a type you can never create values for? If you think all the
way back to Chapter 2, we had some code that looked like the code we’ve
reproduced here in Listing 19-34:
>>>>>>> ec566082

```rust
# let guess = "3";
# loop {
let guess: u32 = match guess.trim().parse() {
    Ok(num) => num,
    Err(_) => continue,
};
# break;
# }
```

<<<<<<< HEAD
<span class="caption">Listing 19-37: A `match` with an arm that ends in
=======
<span class="caption">Listing 19-34: A `match` with an arm that ends in
>>>>>>> ec566082
`continue`</span>

At the time, we skipped over some details in this code. In Chapter 6 in “The
`match` Control Flow Operator” section, we covered that `match` arms must all
return the same type. This, for example, doesn’t work:

```rust,ignore
let guess = match guess.trim().parse()  {
    Ok(_) => 5,
    Err(_) => "hello",
}
```

<<<<<<< HEAD
What would the type of `guess` be here? It’d have to be both an integer and a
string, and Rust requires that `guess` can only have one type. So what does
`continue` return? Why are we allowed to return a `u32` from one arm in Listing
19-37 and have another arm that ends with `continue`?

As you may have guessed, `continue` has a value of `!`. That is, when Rust goes
to compute the type of `guess`, it looks at both of the match arms. The former
has a value of `u32`, and the latter has a value of `!`. Since `!` can never
have a value, Rust is okay with this, and decides that the type of `guess` is
`u32`. The formal way of describing this behavior is that expressions of type
`!` can be coerced into any other type. We’re allowed to end this `match` arm
with `continue` because `continue` doesn’t actually return a value; it instead
moves control back to the top of the loop, so in the `Err` case, we never
actually assign a value to `guess`.
=======
The type of `guess` here would have to be both an integer and a string, and
Rust requires that `guess` can only have one type. So what does `continue`
return? How were we allowed to return a `u32` from one arm and have another arm
that ends with `continue` in Listing 19-34?

As you may have guessed, `continue` has a value of `!`. That is, when Rust goes
to compute the type of `guess`, it looks at both of the match arms, the former
with a value of `u32`, and the latter a value of `!`. Because `!` can never
have a value, Rust decides that the type of `guess` is `u32`.

The formal way of describing this behavior is that expressions of type `!` can
be coerced into any other type. We’re allowed to end this `match` arm with
`continue` because `continue` doesn’t actually return a value; it instead moves
control back to the top of the loop, so in the `Err` case, we never actually
assign a value to `guess`.
>>>>>>> ec566082

<!-- I'm not sure I'm following what would then occur in the event of an error,
literally nothing? -->
<!-- The block returns control to the enclosing loop; I'm not sure how to
clarify this other than what we already have here, do you have any suggestions?
I wouldn't say it's "literally nothing" because it does do something, it
returns control to the loop and the next iteration of the loop happens...
/Carol -->

The never type is also useful with `panic!`. Remember the `unwrap` function
that we call on `Option<T>` values to produce a value or panic? Here’s its
definition:

```rust,ignore
impl<T> Option<T> {
    pub fn unwrap(self) -> T {
        match self {
            Some(val) => val,
            None => panic!("called `Option::unwrap()` on a `None` value"),
        }
    }
}
```

Here, the same thing happens as in the `match` in Listing 19-34: we know that
`val` has the type `T`, and `panic!` has the type `!`, so the result of the
overall `match` expression is `T`. This works because `panic!` doesn’t produce
a value; it ends the program. In the `None` case, we won’t be returning a value
from `unwrap`, so this code is valid.

One final expression that has the type `!` is a `loop`:

```rust,ignore
print!("forever ");

loop {
    print!("and ever ");
}
```

Here, the loop never ends, so the value of the expression is `!`. This wouldn’t
be true if we included a `break`, however, as the loop would terminate when it
got to the `break`.

### Dynamically Sized Types & `Sized`

Due to Rust’s need to know things like how much space to allocate for a value
of a particular type, there’s a corner of its type system that can be
confusing: the concept of *dynamically sized types*. Sometimes referred to as
‘DSTs’ or ‘unsized types’, these types let us talk about types whose size we
can only know at runtime.

Let’s dig into the details of a dynamically sized type that we’ve been using
this whole book: `str`. That’s right, not `&str`, but `str` on its own, is a
DST. We can’t know how long the string is until runtime, meaning we can’t
create a variable of type `str`, nor can we take an argument of type `str`.
Consider this code, which does not work:

```rust,ignore
let s1: str = "Hello there!";
let s2: str = "How's it going?";
```

<!-- Why do they need to have the same memory layout? Perhaps I'm not
understanding fully what is meant by the memory layout, is it worth explaining
that a little in this section? -->
<!-- I've reworded /Carol -->

Rust needs to know how much memory to allocate for any value of a particular
type, and all values of a type must use the same amount of memory. If we were
allowed to write this code, that would mean these two `str` values would need
to take up the exact same amount of space, but they have different lengths:
`s1` needs 12 bytes of storage, and `s2` needs 15. This is why it’s not
possible to create a variable holding a dynamically sized type.

So what to do? You already know the answer in this case: we make the types of
`s1` and `s2` a `&str` rather than `str`. If you think back to the “String
Slices” section of Chapter 4, we said that the slice data structure stores the
starting position and the length of the slice.

So while a `&T` is a single value that stores the memory address of where the
`T` is located, a `&str` is *two* values: the address of the `str` and its
length. As such, a `&str` has a size we can know at compile time: it’s two
times the size of a `usize` in length. That is, we always know the size of a
`&str`, no matter how long the string it refers to is. This is the general way
in which dynamically sized types are used in Rust; they have an extra bit of
metadata that stores the size of the dynamic information. This leads us to the
golden rule of dynamically sized types: we must always put values of
dynamically sized types behind a pointer of some kind.

We can combine `str` with all kinds of pointers: `Box<str>`, for example, or
`Rc<str>`. In fact, you’ve seen this before, but with a different dynamically
sized type: traits. Every trait is a dynamically sized type we can refer to by
using the name of the trait. In Chapter 17 in the “Using Trait Objects that
Allow for Values of Different Types” section, we mentioned that in order to use
traits as trait objects, we have to put them behind a pointer like `&Trait` or
`Box<Trait>` (`Rc<Trait>` would work too). Traits being dynamically sized is
the reason we have to do that!

#### The `Sized` Trait

<!-- If we end up keeping the section on object safety in ch 17, we should add
a back reference here. /Carol -->

<!-- I think we dropped that one, right? -->
<!-- We cut a large portion of it, including the part about `Sized`, so I
didn't add a back reference. /Carol -->

To work with DSTs, Rust has a particular trait to determine if a type’s size is
known at compile time or not: the `Sized` trait. This trait is automatically
implemented for everything whose size is known at compile time. In addition,
Rust implicitly adds a bound on `Sized` to every generic function. That is, a
generic function definition like this:

```rust,ignore
fn generic<T>(t: T) {
    // --snip--
}
```

is actually treated as if we had written this:

```rust,ignore
fn generic<T: Sized>(t: T) {
    // --snip--
}
```

By default, generic functions will only work on types that have a known size at
compile time. There is, however, special syntax you can use to relax this
restriction:

```rust,ignore
fn generic<T: ?Sized>(t: &T) {
    // --snip--
}
```

A trait bound on `?Sized` is the opposite of a trait bound on `Sized`; that is,
we would read this as “`T` may or may not be `Sized`”. This syntax is only
available for `Sized`, no other traits.

Also note we switched the type of the `t` parameter from `T` to `&T`: because
the type might not be `Sized`, we need to use it behind some kind of pointer.
In this case, we’ve chosen a reference.

Next let’s talk about functions and closures!<|MERGE_RESOLUTION|>--- conflicted
+++ resolved
@@ -71,11 +71,7 @@
 
 Writing this out in function signatures and as type annotations all over the
 place can be tiresome and error-prone. Imagine having a project full of code
-<<<<<<< HEAD
-like that in Listing 19-35:
-=======
 like that in Listing 19-32:
->>>>>>> ec566082
 
 ```rust
 let f: Box<Fn() + Send + 'static> = Box::new(|| println!("hi"));
@@ -90,20 +86,11 @@
 }
 ```
 
-<<<<<<< HEAD
-<span class="caption">Listing 19-35: Using a long type in many places</span>
-
-A type alias makes this code more manageable by reducing the amount of
-repetition this project has. Here, we’ve introduced an alias named `Thunk` for
-the verbose type, and we can replace all uses of the type with the shorter
-`Thunk` as shown in Listing 19-36:
-=======
 <span class="caption">Listing 19-32: Using a long type in many places</span>
 
 A type alias makes this code more manageable by reducing the repetition. Here,
 we’ve introduced an alias named `Thunk` for the verbose type, and can replace
 all uses of the type with the shorter `Thunk` as shown in Listing 19-33:
->>>>>>> ec566082
 
 ```rust
 type Thunk = Box<Fn() + Send + 'static>;
@@ -120,11 +107,7 @@
 }
 ```
 
-<<<<<<< HEAD
-<span class="caption">Listing 19-36: Introducing a type alias `Thunk` to reduce
-=======
 <span class="caption">Listing 19-33: Introducing a type alias `Thunk` to reduce
->>>>>>> ec566082
 repetition</span>
 
 Much easier to read and write! Choosing a good name for a type alias can help
@@ -192,13 +175,6 @@
 }
 ```
 
-<<<<<<< HEAD
-This is read as “the function `bar` returns never,” and functions that return
-never are called *diverging functions*. We can’t create values of the type `!`,
-so `bar` can never possibly return. What use is a type you can never create
-values for? If you think all the way back to Chapter 2, we had some code that
-looked like this, reproduced here in Listing 19-37:
-=======
 This is read as “the function `bar` returns never.” Functions that return never
 are called *diverging functions*. We can’t create values of the type `!`, so
 `bar` can never possibly return.
@@ -206,7 +182,6 @@
 But what use is a type you can never create values for? If you think all the
 way back to Chapter 2, we had some code that looked like the code we’ve
 reproduced here in Listing 19-34:
->>>>>>> ec566082
 
 ```rust
 # let guess = "3";
@@ -219,11 +194,7 @@
 # }
 ```
 
-<<<<<<< HEAD
-<span class="caption">Listing 19-37: A `match` with an arm that ends in
-=======
 <span class="caption">Listing 19-34: A `match` with an arm that ends in
->>>>>>> ec566082
 `continue`</span>
 
 At the time, we skipped over some details in this code. In Chapter 6 in “The
@@ -237,22 +208,6 @@
 }
 ```
 
-<<<<<<< HEAD
-What would the type of `guess` be here? It’d have to be both an integer and a
-string, and Rust requires that `guess` can only have one type. So what does
-`continue` return? Why are we allowed to return a `u32` from one arm in Listing
-19-37 and have another arm that ends with `continue`?
-
-As you may have guessed, `continue` has a value of `!`. That is, when Rust goes
-to compute the type of `guess`, it looks at both of the match arms. The former
-has a value of `u32`, and the latter has a value of `!`. Since `!` can never
-have a value, Rust is okay with this, and decides that the type of `guess` is
-`u32`. The formal way of describing this behavior is that expressions of type
-`!` can be coerced into any other type. We’re allowed to end this `match` arm
-with `continue` because `continue` doesn’t actually return a value; it instead
-moves control back to the top of the loop, so in the `Err` case, we never
-actually assign a value to `guess`.
-=======
 The type of `guess` here would have to be both an integer and a string, and
 Rust requires that `guess` can only have one type. So what does `continue`
 return? How were we allowed to return a `u32` from one arm and have another arm
@@ -268,7 +223,6 @@
 `continue` because `continue` doesn’t actually return a value; it instead moves
 control back to the top of the loop, so in the `Err` case, we never actually
 assign a value to `guess`.
->>>>>>> ec566082
 
 <!-- I'm not sure I'm following what would then occur in the event of an error,
 literally nothing? -->
