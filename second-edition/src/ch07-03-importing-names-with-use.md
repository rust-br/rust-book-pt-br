--- conflicted
+++ resolved
@@ -166,11 +166,7 @@
 
 Tests are for exercising the code within our library, so let’s try to call our
 `client::connect` function from this `it_works` function, even though we won’t
-<<<<<<< HEAD
-be checking any functionality right now. This won't work yet:
-=======
 be checking any functionality right now. This won’t work yet:
->>>>>>> ec566082
 
 <span class="filename">Filename: src/lib.rs</span>
 
