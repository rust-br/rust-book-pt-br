# Writing Automated Tests

<<<<<<< HEAD
In his 1972 essay “The Humble Programmer,” Edsger W. Dijkstra said that
=======
In his 1972 essay, “The Humble Programmer,” Edsger W. Dijkstra said that
>>>>>>> ec566082
“Program testing can be a very effective way to show the presence of bugs, but
it is hopelessly inadequate for showing their absence.” That doesn’t mean we
shouldn’t try to test as much as we can! Correctness in our programs is the
extent to which our code does what we intend it to do. Rust is a programming
language designed with a high degree of concern about the correctness of
programs, but correctness is complex and not easy to prove. Rust’s type system
shoulders a huge part of this burden, but the type system cannot catch every
kind of incorrectness. As such, Rust includes support for writing automated
software tests within the language.

As an example, say we write a function called `add_two` that adds two to
whatever number is passed to it. This function’s signature accepts an integer
as a parameter and returns an integer as a result. When we implement and
compile that function, Rust does all the type checking and borrow checking that
you’ve learned so far to ensure that, for instance, we aren’t passing a
`String` value or an invalid reference to this function. But Rust *can’t* check
that this function will do precisely what we intend, which is return the
parameter plus two rather than, say, the parameter plus 10 or the parameter
minus 50! That’s where tests come in.

We can write tests that assert, for example, that when we pass `3` to the
`add_two` function, the returned value is `5`. We can run these tests whenever
we make changes to our code to make sure any existing correct behavior has not
changed.

Testing is a complex skill: although we can’t cover every detail about how to
write good tests in one chapter, we’ll discuss the mechanics of Rust’s testing
facilities. We’ll talk about the annotations and macros available to you when
writing your tests, the default behavior and options provided for running your
tests, and how to organize tests into unit tests and integration tests.<|MERGE_RESOLUTION|>--- conflicted
+++ resolved
@@ -1,10 +1,6 @@
 # Writing Automated Tests
 
-<<<<<<< HEAD
-In his 1972 essay “The Humble Programmer,” Edsger W. Dijkstra said that
-=======
 In his 1972 essay, “The Humble Programmer,” Edsger W. Dijkstra said that
->>>>>>> ec566082
 “Program testing can be a very effective way to show the presence of bugs, but
 it is hopelessly inadequate for showing their absence.” That doesn’t mean we
 shouldn’t try to test as much as we can! Correctness in our programs is the
