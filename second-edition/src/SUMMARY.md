--- conflicted
+++ resolved
@@ -124,16 +124,8 @@
 
 - [Appendix](appendix-00.md)
     - [A - Keywords](appendix-01-keywords.md)
-<<<<<<< HEAD
-    - [B - Operators](appendix-02-operators.md)
-    - [C - Derivable Traits]()
-    - [D - Macros]()
-    - [E - Translations]()
-    - [F - Newest Features](appendix-07-newest-features.md)
-=======
     - [B - Operators and Symbols](appendix-02-operators.md)
     - [C - Derivable Traits](appendix-03-derivable-traits.md)
     - [D - Macros](appendix-04-macros.md)
     - [E - Translations](appendix-05-translation.md)
-    - [F - Newest Features](appendix-06-newest-features.md)
->>>>>>> ec566082
+    - [F - Newest Features](appendix-06-newest-features.md)