## Using Trait Objects that Allow for Values of Different Types

In Chapter 8, we mentioned that one limitation of vectors is that they can only
store elements of one type. We created a workaround in Listing 8-10 where we
defined a `SpreadsheetCell` enum that had variants to hold integers, floats,
and text. This meant we could store different types of data in each cell and
still have a vector that represented a row of cells. This is a perfectly good
solution when our interchangeable items are a fixed set of types that we know
when our code gets compiled.

Sometimes, however, we want the user of our library to be able to extend the
set of types that are valid in a particular situation. To show how we might
achieve this, we’ll create an example Graphical User Interface tool that
iterates through a list of items, calling a `draw` method on each one to drawn
it to the screen; a common technique for GUI tools. We’re going to create a
library crate containing the structure of a GUI library called `rust_gui`. This
crate might include some types for people to use, such as `Button` or
`TextField`. On top of these, users of `rust_gui` will want to create their own
types that can be drawn on the screen: for instance, one programmer might add
an `Image`, another might add a `SelectBox`.

We won’t implement a fully-fledged GUI library for this example, but will show
how the pieces would fit together. At the time of writing the library, we can’t
know and define all the types other programmers will want to create. What we do
know is that `rust_gui` needs to keep track of a bunch of values that are of
different types, and it needs to be able to call a `draw` method on each of
these differently-typed values. It doesn’t need to know exactly what will
happen when we call the `draw` method, just that the value will have that
method available for us to call.

To do this in a language with inheritance, we might define a class named
`Component` that has a method named `draw` on it. The other classes like
`Button`, `Image`, and `SelectBox` would inherit from `Component` and thus
inherit the `draw` method. They could each override the `draw` method to define
their custom behavior, but the framework could treat all of the types as if
they were `Component` instances and call `draw` on them. But Rust doesn’t have
inheritance, so we need another way.

### Defining a Trait for Common Behavior

To implement the behavior we want `rust_gui` to have, we’ll define a trait
named `Draw` that will have one method named `draw`. Then we can define a
vector that takes a *trait object*---this is a trait behind some sort of
pointer, such as a `&` reference or a `Box<T>` smart pointer (we’ll talk about
the reason trait objects have to be behind a pointer in Chapter 19 in the
section on Dynamically Sized Types). We can use trait objects in place of a
generic or concrete type. Wherever we use a trait object, Rust’s type system
will ensure at compile-time that any value used in that context will implement
the trait object’s trait. This way we don’t need to know all the possible types
at compile time

<!-- What will the trait object do in this case? I've taken this last part of
the line from below, but I'm not 100% on that -->
<!-- I've moved up more and reworded a bit, hope that clarifies /Carol -->

We’ve mentioned that in Rust we refrain from calling structs and enums
“objects” to distinguish them from other languages’ objects. In a struct or
enum, the data in the struct fields and the behavior in `impl` blocks is
separated, whereas in other languages the data and behavior combined into one
concept is often labeled an object. Trait objects, though, *are* more like
objects in other languages, in the sense that they combine both data and
behavior. However, trait objects differ from traditional objects in that we
can’t add data to a trait object. Trait objects aren’t as generally useful as
objects in other languages: their specific purpose is to allow abstraction
across common behavior.

Listing 17-3 shows how to define a trait named `Draw` with one method named
`draw`:

<span class="filename">Filename: src/lib.rs</span>

```rust
pub trait Draw {
    fn draw(&self);
}
```

<span class="caption">Listing 17-3: Definition of the `Draw` trait</span>

This should look familiar from our discussions on how to define traits in
Chapter 10. Next comes something new: Listing 17-4 defines a struct named
`Screen` that holds a vector named `components`. This vector is of type
`Box<Draw>`, which is a trait object: it’s a stand-in for any type inside a
`Box` that implements the `Draw` trait.

<!-- Would it be useful to let the reader know why we need a box here, or will
that be clear at this point? -->
<!-- We get into this in chapter 19; I've added a reference to the start of
this section where we talk about needing a `&` or a `Box` to be a trait object.
/Carol -->

<span class="filename">Filename: src/lib.rs</span>

```rust
# pub trait Draw {
#     fn draw(&self);
# }
#
pub struct Screen {
    pub components: Vec<Box<Draw>>,
}
```

<span class="caption">Listing 17-4: Definition of the `Screen` struct with a
`components` field holding a vector of trait objects that implement the `Draw`
trait</span>

On the `Screen` struct, we’ll define a method named `run` that will call the
`draw` method on each of its `components`, as shown in Listing 17-5:

<span class="filename">Filename: src/lib.rs</span>

```rust
# pub trait Draw {
#     fn draw(&self);
# }
#
# pub struct Screen {
#     pub components: Vec<Box<Draw>>,
# }
#
impl Screen {
    pub fn run(&self) {
        for component in self.components.iter() {
            component.draw();
        }
    }
}
```

<span class="caption">Listing 17-5: Implementing a `run` method on `Screen`
that calls the `draw` method on each component</span>

This works differently to defining a struct that uses a generic type parameter
with trait bounds. A generic type parameter can only be substituted with one
concrete type at a time, while trait objects allow for multiple concrete types
to fill in for the trait object at runtime. For example, we could have defined
the `Screen` struct using a generic type and a trait bound as in Listing 17-6:

<span class="filename">Filename: src/lib.rs</span>

```rust
# pub trait Draw {
#     fn draw(&self);
# }
#
pub struct Screen<T: Draw> {
    pub components: Vec<T>,
}

impl<T> Screen<T>
    where T: Draw {
    pub fn run(&self) {
        for component in self.components.iter() {
            component.draw();
        }
    }
}
```

<span class="caption">Listing 17-6: An alternate implementation of the `Screen`
struct and its `run` method using generics and trait bounds</span>

This restricts us to a `Screen` instance that has a list of components all of
type `Button` or all of type `TextField`. If you’ll only ever have homogeneous
collections, using generics and trait bounds is preferable since the
definitions will be monomorphized at compile time to use the concrete types.

With the the method using trait objects, on the other hand, one `Screen`
instance can hold a `Vec` that contains a `Box<Button>` as well as a
`Box<TextField>`. Let’s see how that works, and then talk about the runtime
performance implications.

### Implementing the Trait

Now we’ll add some types that implement the `Draw` trait. We’re going to
provide the `Button` type. Again, actually implementing a GUI library is out of
scope of this book, so the `draw` method won’t have any useful implementation
in its body. To imagine what the implementation might look like, a `Button`
struct might have fields for `width`, `height`, and `label`, as shown in
Listing 17-7:

<span class="filename">Filename: src/lib.rs</span>

```rust
# pub trait Draw {
#     fn draw(&self);
# }
#
pub struct Button {
    pub width: u32,
    pub height: u32,
    pub label: String,
}

impl Draw for Button {
    fn draw(&self) {
        // Code to actually draw a button
    }
}
```

<span class="caption">Listing 17-7: A `Button` struct that implements the
`Draw` trait</span>

The `width`, `height`, and `label` fields on `Button` will differ from the
fields on other components, such as a `TextField` type that might have those
plus a `placeholder` field instead. Each of the types we want to draw on the
screen will implement the `Draw` trait, with different code in the `draw`
method to define how to draw that particular type, like `Button` has here
(without the actual GUI code that’s out of scope of this chapter). `Button`,
for instance, might have an additional `impl` block containing methods related
to what happens if the button is clicked. These kinds of methods won’t apply to
types like `TextField`.

Someone using our library has decided to implement a `SelectBox` struct that
has `width`, `height`, and `options` fields. They implement the `Draw` trait on
the `SelectBox` type as well, as shown in Listing 17-8:

<span class="filename">Filename: src/main.rs</span>

```rust,ignore
extern crate rust_gui;
use rust_gui::Draw;

struct SelectBox {
    width: u32,
    height: u32,
    options: Vec<String>,
}

impl Draw for SelectBox {
    fn draw(&self) {
        // Code to actually draw a select box
    }
}
```

<span class="caption">Listing 17-8: Another crate using `rust_gui` and
implementing the `Draw` trait on a `SelectBox` struct</span>

The user of our library can now write their `main` function to create a
`Screen` instance. To this they can add a `SelectBox` and a `Button` by putting
each in a `Box<T>` to become a trait object. They can then call the `run`
method on the `Screen` instance, which will call `draw` on each of the
components. Listing 17-9 shows this implementation:

<span class="filename">Filename: src/main.rs</span>

```rust,ignore
use rust_gui::{Screen, Button};

fn main() {
    let screen = Screen {
        components: vec![
            Box::new(SelectBox {
                width: 75,
                height: 10,
                options: vec![
                    String::from("Yes"),
                    String::from("Maybe"),
                    String::from("No")
                ],
            }),
            Box::new(Button {
                width: 50,
                height: 10,
                label: String::from("OK"),
            }),
        ],
    };

    screen.run();
}
```

<span class="caption">Listing 17-9: Using trait objects to store values of
different types that implement the same trait</span>

When we wrote the library, we didn’t know that someone would add the
`SelectBox` type someday, but our `Screen` implementation was able to operate
on the new type and draw it because `SelectBox` implements the `Draw` type,
which means it implements the `draw` method.

This concept---of being concerned only with the messages a value responds to,
rather than the value’s concrete type---is similar to a concept in dynamically
typed languages called *duck typing*: if it walks like a duck, and quacks like
a duck, then it must be a duck! In the implementation of `run` on `Screen` in
Listing 17-5, `run` doesn’t need to know what the concrete type of each
component is. It doesn’t check to see if a component is an instance of a
`Button` or a `SelectBox`, it just calls the `draw` method on the component. By
specifying `Box<Draw>` as the type of the values in the `components` vector,
we’ve defined `Screen` to need values that we can call the `draw` method on.

<!-- I may be slow on the uptake here, but it seems like we're saying that
responsibility for how the type trait object behaves with the draw method is
called on it belongs to the trait object, and not to the draw method itself. Is
that an accurate summary? I want to make sure I'm clearly following the
argument! -->
<!-- Each type (like `Button` or `SelectBox`) that implements the `Draw` trait
can customize what happens in the body of the `draw` method. The trait object
is just responsible for making sure that the only things that are usable in
that context are things that implement the `Draw` trait. Does this clear it up
at all? Is there something we should clarify in the text? /Carol -->

The advantage of using trait objects and Rust’s type system for duck typing is
that we never have to check that a value implements a particular method at
runtime or worry about getting errors if a value doesn’t implement a method but
we call it anyway. Rust won’t compile our code if the values don’t implement
the traits that the trait objects need.

For example, Listing 17-10 shows what happens if we try to create a `Screen`
with a `String` as a component:

<span class="filename">Filename: src/main.rs</span>

```rust,ignore
extern crate rust_gui;
use rust_gui::Draw;

fn main() {
    let screen = Screen {
        components: vec![
            Box::new(String::from("Hi")),
        ],
    };

    screen.run();
}
```

<span class="caption">Listing 17-10: Attempting to use a type that doesn’t
implement the trait object’s trait</span>

We’ll get this error because `String` doesn’t implement the `Draw` trait:

```text
error[E0277]: the trait bound `std::string::String: Draw` is not satisfied
  -->
   |
 4 |             Box::new(String::from("Hi")),
   |             ^^^^^^^^^^^^^^^^^^^^^^^^^^^^ the trait `Draw` is not
   implemented for `std::string::String`
   |
   = note: required for the cast to the object type `Draw`
```

This lets us know that either we’re passing something to `Screen` we didn’t
mean to pass, and we should pass a different type, or implement `Draw` on
`String` so that `Screen` is able to call `draw` on it.

### Trait Objects Perform Dynamic Dispatch

Recall from Chapter 10 our discussion on the monomorphization process performed
by the compiler when we use trait bounds on generics: the compiler generates
non-generic implementations of functions and methods for each concrete type
that we use in place of a generic type parameter. The code that results from
<<<<<<< HEAD
monomorphization is doing *static dispatch*. Static dispatch is when the
compiler knows what method you’re calling at compile time. This is opposed to
*dynamic dispatch*, when the compiler can’t tell at compile time which method
you’re calling. In these cases, the compiler emits code that will figure out at
runtime which method to call.

<!--I'm struggling to follow the static dispatch definition, can you expand
that a little? Which part of that is the static dispatch, pre-determining the
code called with a method and storing it? -->
<!-- Yes, in a way. We've expanded and moved the definitions of static and
dynamic dispatch together to better contrast, hopefully this helps? /Carol -->

When we use trait objects, Rust has to use dynamic dispatch. The compiler
doesn’t know all the types that might be used with the code using trait
objects, so it doesn’t know which method implemented on which type to call.
Instead, Rust uses the pointers inside of the trait object at runtime to know
which specific method to call. There’s a runtime cost when this lookup happens,
compared to static dispatch. Dynamic dispatch also prevents the compiler from
choosing to inline a method’s code, which prevents some optimizations. By using
this method, though, we did get extra flexibility in the code that we wrote and
were able to support, so it’s a tradeoff to consider.
=======
monomorphization is doing *static dispatch*: when the method is called, the
code that goes with that method call has been determined at compile time, and
looking up that code is very fast.

When we use trait objects, the compiler can’t perform monomorphization because
we don’t know all the types that might be used with the code. Instead, Rust
keeps track of the code that might be used when a method is called and figures
out at runtime which code needs to be used for a particular method call. This
is known as *dynamic dispatch*, and there’s a runtime cost when this lookup
happens. Dynamic dispatch also prevents the compiler from choosing to inline a
method’s code which in turn prevents some optimizations. We did get extra
flexibility in the code that we wrote and were able to support, though, so it’s
a tradeoff to consider.
>>>>>>> 3e2dab54

### Object Safety is Required for Trait Objects

<!-- Liz: we're conflicted on including this section. Not being able to use a
trait as a trait object because of object safety is something that
beginner/intermediate Rust developers run into sometimes, but explaining it
fully is long and complicated. Should we just cut this whole section? Leave it
(and finish the explanation of how to fix the error at the end)? Shorten it to
a quick caveat, that just says something like "Some traits can't be trait
objects. Clone is an example of one. You'll get errors that will let you know
if a trait can't be a trait object, look up object safety if you're interested
in the details"? Thanks! /Carol -->
<!-- That sounds like a good solution, since the compiler will warn them in any
case. I read through, editing a little, and I agree we could afford to cut it,
I'm not sure it brings practical skils to the user -->
<!-- Ok, I've cut section way down to the practical pieces, but still explained
a little bit /Carol -->

Only *object safe* traits can be made into trait objects. There are some
complex rules around all the properties that make a trait object safe, but in
practice, there are only two rules that are relevant. A trait is object safe if
all of the methods defined in the trait have the following properties:

- The return type isn’t `Self`
- There aren’t any generic type parameters

The `Self` keyword is an alias for the type we’re implementing traits or
methods on. Object safety is required for trait objects because once you have a
trait object, you no longer know what the concrete type implementing that trait
is. If a trait method returns the concrete `Self` type, but a trait object
forgets the exact type that it is, there’s no way that the method can use the
original concrete type that it’s forgotten. Same with generic type parameters
that are filled in with concrete type parameters when the trait is used: the
concrete types become part of the type that implements the trait. When the type
is erased by the use of a trait object, there’s no way to know what types to
fill in the generic type parameters with.

An example of a trait whose methods are not object safe is the standard
library’s `Clone` trait. The signature for the `clone` method in the `Clone`
trait looks like this:

```rust
pub trait Clone {
    fn clone(&self) -> Self;
}
```

`String` implements the `Clone` trait, and when we call the `clone` method on
an instance of `String` we get back an instance of `String`. Similarly, if we
call `clone` on an instance of `Vec`, we get back an instance of `Vec`. The
signature of `clone` needs to know what type will stand in for `Self`, since
that’s the return type.

The compiler will tell you if you’re trying to do something that violates the
rules of object safety in regards to trait objects. For example, if we had
tried to implement the `Screen` struct in Listing 17-4 to hold types that
implement the `Clone` trait instead of the `Draw` trait, like this:

```rust,ignore
pub struct Screen {
    pub components: Vec<Box<Clone>>,
}
```

We’ll get this error:

```text
error[E0038]: the trait `std::clone::Clone` cannot be made into an object
 -->
  |
2 |     pub components: Vec<Box<Clone>>,
  |     ^^^^^^^^^^^^^^^^^^^^^^^^^^^^^^^ the trait `std::clone::Clone` cannot be
  made into an object
  |
  = note: the trait cannot require that `Self : Sized`
```

This means you can’t use this trait as a trait object in this way. If you’re
interested in more details on object safety, see [Rust RFC 255].

[Rust RFC 255]: https://github.com/rust-lang/rfcs/blob/master/text/0255-object-safety.md<|MERGE_RESOLUTION|>--- conflicted
+++ resolved
@@ -355,7 +355,6 @@
 by the compiler when we use trait bounds on generics: the compiler generates
 non-generic implementations of functions and methods for each concrete type
 that we use in place of a generic type parameter. The code that results from
-<<<<<<< HEAD
 monomorphization is doing *static dispatch*. Static dispatch is when the
 compiler knows what method you’re calling at compile time. This is opposed to
 *dynamic dispatch*, when the compiler can’t tell at compile time which method
@@ -374,24 +373,9 @@
 Instead, Rust uses the pointers inside of the trait object at runtime to know
 which specific method to call. There’s a runtime cost when this lookup happens,
 compared to static dispatch. Dynamic dispatch also prevents the compiler from
-choosing to inline a method’s code, which prevents some optimizations. By using
-this method, though, we did get extra flexibility in the code that we wrote and
-were able to support, so it’s a tradeoff to consider.
-=======
-monomorphization is doing *static dispatch*: when the method is called, the
-code that goes with that method call has been determined at compile time, and
-looking up that code is very fast.
-
-When we use trait objects, the compiler can’t perform monomorphization because
-we don’t know all the types that might be used with the code. Instead, Rust
-keeps track of the code that might be used when a method is called and figures
-out at runtime which code needs to be used for a particular method call. This
-is known as *dynamic dispatch*, and there’s a runtime cost when this lookup
-happens. Dynamic dispatch also prevents the compiler from choosing to inline a
-method’s code which in turn prevents some optimizations. We did get extra
-flexibility in the code that we wrote and were able to support, though, so it’s
-a tradeoff to consider.
->>>>>>> 3e2dab54
+choosing to inline a method’s code which in turn prevents some optimizations.
+We did get extra flexibility in the code that we wrote and were able to
+support, though, so it’s a tradeoff to consider.
 
 ### Object Safety is Required for Trait Objects
 
