--- conflicted
+++ resolved
@@ -127,7 +127,7 @@
 > Note: Some people call this anti-pattern of using primitive values when a
 > complex type would be more appropriate *primitive obsession*.
 
-Listing12-6 shows the addition of a struct named `Config` defined to have
+Listing 12-6 shows the addition of a struct named `Config` defined to have
 fields named `query` and `filename`. We’ve also changed the `parse_config`
 function to return an instance of the `Config` struct and updated `main` to use
 the struct fields rather than having separate variables:
@@ -193,13 +193,8 @@
 > make these copies only once, and our filename and query string are very
 > small. It’s better to have a working program that’s a bit inefficient than to
 > try to hyperoptimize code on your first pass. As you become more experienced
-<<<<<<< HEAD
-> with Rust, it’ll be easier to start with the desirable solution, but for now,
-> it’s perfectly acceptable to call `clone`.
-=======
 > with Rust, it’ll be easier to start with the most efficient solution, but for
 > now, it’s perfectly acceptable to call `clone`.
->>>>>>> ec566082
 
 We’ve updated `main` so it places the instance of `Config` returned by
 `parse_config` into a variable named `config`, and we updated the code that
@@ -448,13 +443,8 @@
 
 Now that we’ve finished refactoring the configuration parsing, let’s turn to
 the program’s logic. As we stated in “Separation of Concerns for Binary
-<<<<<<< HEAD
-Projects” on page XX, we’ll extract a function named `run` that will hold all
-the logic currently in the `main` function that isn’t involved with setting up
-=======
 Projects”, we’ll extract a function named `run` that will hold all the logic
 currently in the `main` function that isn’t involved with setting up
->>>>>>> ec566082
 configuration or handling errors. When we’re done, `main` will be concise and
 easy to verify by inspection, and we’ll be able to write tests for all the
 other logic.
@@ -593,15 +583,9 @@
 We use `if let` rather than `unwrap_or_else` to check whether `run` returns an
 `Err` value and call `process::exit(1)` if it does. The `run` function doesn’t
 return a value that we want to `unwrap` in the same way that `Config::new`
-<<<<<<< HEAD
-returns the `Config` instance. Because `run` returns a `()` in the success
-case, we only care about detecting an error, so we don’t need `unwrap_or_else`
-to return the unwrapped value because it would only be `()`.
-=======
 returns the `Config` instance. Because `run` returns `()` in the success case,
 we only care about detecting an error, so we don’t need `unwrap_or_else` to
 return the unwrapped value because it would only be `()`.
->>>>>>> ec566082
 
 The bodies of the `if let` and the `unwrap_or_else` functions are the same in
 both cases: we print the error and exit.
