## Advanced Traits

We first covered traits in the “Traits: Defining Shared Behavior” section of
Chapter 10 but, like lifetimes, we didn’t get to some of the more advanced
details. Now that we know more Rust, we can get into the nitty-gritty.

### Associated Types Specify Placeholder Types in Trait Definitions

*Associated types* are a way of associating a type placeholder with a trait
such that the trait method definitions can use these placeholder types in their
signatures. The implementor of a trait will specify the concrete type to be
<<<<<<< HEAD
used in this type’s place for the particular implementation.
=======
used in this type’s place for the particular implementation. That way, we can
define a trait that uses some types without needing to know exactly what those
types are until the trait is implemented.
>>>>>>> ec566082

<!-- Can you say what this is useful for -- it seems like a way to not to have
to specify a type prior to use, is that right? -->
<!-- Prior to trait implementation, yes. /Carol -->

We’ve described most of the things in this chapter as being needed very rarely.
Associated types are somewhere in the middle; they’re used more rarely than the
rest of the book, but more commonly than many of the things in this chapter.

One example of a trait with an associated type is the `Iterator` trait provided
by the standard library. This has an associated type named `Item` that stands
in for the type of the values it’s iterating over. In “The `Iterator` Trait and
the `next` Method” section of Chapter 13, we mentioned that the definition of
the `Iterator` trait is as shown in Listing 19-20:

```rust
pub trait Iterator {
    type Item;
    fn next(&mut self) -> Option<Self::Item>;
}
```

<span class="caption">Listing 19-20: The definition of the `Iterator` trait
that has an associated type `Item`</span>

<<<<<<< HEAD
This says that the `Iterator` trait has an associated type named `Item`. `Item`
is a placeholder type, and the return value of the `next` method will return
values of type `Option<Self::Item>`. Implementors of this trait will specify
the concrete type for `Item`, and the `next` method will return an `Option`
containing a value of whatever type the implementor has specified.
=======
The `Iterator` trait has an associated type named `Item`. This is a placeholder
type, and the `next` method will return values of type `Option<Self::Item>`.
Implementors of this trait will specify the concrete type for `Item`, and the
`next` method will return an `Option` containing a value of that concrete type.
>>>>>>> ec566082

#### Associated Types Versus Generics

This may seem like a similar concept to generics, in that it allows us to
define a function without specifying what types it can deal with. So why use
associated types?

Let’s examine the difference with an example that implements the `Iterator`
trait on the `Counter` struct from Chapter 13. In Listing 13-21, we specified
that the `Item` type was `u32`:

<span class="filename">Filename: src/lib.rs</span>

```rust,ignore
impl Iterator for Counter {
    type Item = u32;

    fn next(&mut self) -> Option<Self::Item> {
        // --snip--
```

This feels similar to generics. So why not just define the `Iterator` trait
with generics as shown in Listing 19-21?

```rust
pub trait Iterator<T> {
    fn next(&mut self) -> Option<T>;
}
```

<span class="caption">Listing 19-21: A hypothetical definition of the
`Iterator` trait using generics</span>

The difference lies in the fact that when using generics like in Listing 19-21,
we have to annotate the types in each implementation. This is because we can
also implement `Iterator<String> for Counter`, or any other type, which would
give us multiple implementations of `Iterator` for `Counter`. In other words,
when a trait has a generic parameter, it can be implemented for a type multiple
times, changing the concrete types of the generic type parameters each time.
When we use the `next` method on `Counter`, we’d then have to provide type
annotations to indicate which implementation of `Iterator` we wanted to use.

With associated types, we don’t need to annotate types because we can’t
implement a trait on a type multiple times. With Listing 19-20, we can only
choose once what the type of `Item` will be, because there can only be one `impl
Iterator for Counter`. We don’t have to specify that we want an iterator of
`u32` values everywhere that we call `next` on `Counter`.

<<<<<<< HEAD
The benefit of not having to specify generic type parameters when a trait uses
associated types shows up in another way as well. Consider the two traits
defined in Listing 19-22. Both are defining a trait having to do with a graph
structure that contains nodes of some type and edges of some type. `GGraph` is
defined using generics, and `AGraph` is defined using associated types:

```rust
trait GGraph<Node, Edge> {
    // methods would go here
}

trait AGraph {
    type Node;
    type Edge;

    // methods would go here
}
```

<span class="caption">Listing 19-22: Two graph trait definitions, `GGraph`
using generics and `AGraph` using associated types for `Node` and `Edge`</span>

Let’s say we wanted to implement a function that computes the distance between
two nodes in any types that implement the graph trait. With the `GGraph` trait
defined using generics, our `distance` function signature would have to look
like Listing 19-23:

```rust
# trait GGraph<Node, Edge> {}
#
fn distance<N, E, G: GGraph<N, E>>(graph: &G, start: &N, end: &N) -> u32 {
    // --snip--
#     0
}
```

<span class="caption">Listing 19-23: The signature of a `distance` function
that uses the trait `GGraph` and has to specify all the generic
parameters</span>

Our function would need to specify the generic type parameters `N`, `E`, and
`G`, where `G` is bound by the trait `GGraph` that has type `N` as its `Node`
type and type `E` as its `Edge` type. Even though `distance` doesn’t need to
know the types of the edges, we’re forced to declare an `E` parameter, because
we need to to use the `GGraph` trait and that requires specifying the type for
`Edge`.

Contrast with the definition of `distance` in Listing 19-24 that uses the
`AGraph` trait from Listing 19-22 with associated types:

```rust
# trait AGraph {
#     type Node;
#     type Edge;
# }
#
fn distance<G: AGraph>(graph: &G, start: &G::Node, end: &G::Node) -> u32 {
    // --snip--
#     0
}
```

<span class="caption">Listing 19-24: The signature of a `distance` function
that uses the trait `AGraph` and the associated type `Node`</span>

This is much cleaner. We only need to have one generic type parameter, `G`,
with the trait bound `AGraph`. Since `distance` doesn’t use the `Edge` type at
all, it doesn’t need to be specified anywhere. To use the `Node` type
associated with `AGraph`, we can specify `G::Node`.

#### Trait Objects with Associated Types

You may have been wondering why we didn’t use a trait object in the `distance`
functions in Listing 19-23 and Listing 19-24. The signature for the `distance`
function using the generic `GGraph` trait does get a bit more concise using a
trait object:

```rust
# trait GGraph<Node, Edge> {}
#
fn distance<N, E>(graph: &GGraph<N, E>, start: &N, end: &N) -> u32 {
    // --snip--
#     0
}
```

This might be a more fair comparison to Listing 19-24. Specifying the `Edge`
type is still required, though, which means Listing 19-24 is still preferable
since we don’t have to specify something we don’t use.

It’s not possible to change Listing 19-24 to use a trait object for the graph,
since then there would be no way to refer to the `AGraph` trait’s associated
type.
=======
### Default Generic Type Parameters and Operator Overloading
>>>>>>> ec566082

When we use generic type parameters, we can specify a default concrete type for
the generic type. This eliminates the need for implementors of the trait to
specify a concrete type if the default type works. The syntax for specifying a
default type for a generic type is to put `<PlaceholderType=ConcreteType>` when
declaring the generic type.

<<<<<<< HEAD
```rust
# trait AGraph {
#     type Node;
#     type Edge;
# }
#
fn traverse(graph: &AGraph<Node=usize, Edge=(usize, usize)>) {
    // --snip--
}
```

While trait objects mean that we don’t need to know the concrete type of the
`graph` parameter at compile time, we do need to constrain the use of the
`AGraph` trait in the `traverse` function by the concrete types of the
associated types. If we didn’t provide this constraint, Rust wouldn’t be able
to figure out which `impl` to match this trait object to.

### Operator Overloading and Default Type Parameters

The `<PlaceholderType=ConcreteType>` syntax is used in another way as well: to
specify the default type for a generic type. A great example of a situation
where this is useful is operator overloading.
=======
A great example of a situation where this is useful is with operator
overloading. Operator overloading is customizing the behavior of an operator
(like `+`) in particular situations.

<!-- Are we safe in assuming the reader is familiar with operator overloading
and why/when to use it, or is it worth giving a quick definition here? -->
<!-- Added /Carol -->
>>>>>>> ec566082

Rust does not allow you to create your own operators or overload arbitrary
operators, but you *can* overload the operations and corresponding traits
listed in `std::ops` by implementing the traits associated with the operator.
For example, in Listing 19-22 we overload the `+` operator to add two `Point`
instances together. We do this by implementing the `Add` trait on a `Point`
struct:

<span class="filename">Filename: src/main.rs</span>

```rust
use std::ops::Add;

#[derive(Debug,PartialEq)]
struct Point {
    x: i32,
    y: i32,
}

impl Add for Point {
    type Output = Point;

    fn add(self, other: Point) -> Point {
        Point {
            x: self.x + other.x,
            y: self.y + other.y,
        }
    }
}

fn main() {
    assert_eq!(Point { x: 1, y: 0 } + Point { x: 2, y: 3 },
               Point { x: 3, y: 3 });
}
```

<span class="caption">Listing 19-22: Implementing the `Add` trait to overload
the `+` operator for `Point` instances</span>

The `add` method adds the `x` values of two `Point` instances together and the
`y` values of two `Point` instances together to create a new `Point`. The `Add`
trait has an associated type named `Output` that determines the type returned
from the `add` method.

The default generic type here is within the `Add` trait. Here’s its definition:

```rust
trait Add<RHS=Self> {
    type Output;

    fn add(self, rhs: RHS) -> Self::Output;
}
```

This should look generally familiar, as a trait with one method and an
associated type. The new part here is the `RHS=Self` in the angle brackets:
this syntax is called *default type parameters*. The `RHS` generic type
parameter---short for “right hand side”---that’s used to define the type of the
`rhs` parameter in the `add` method. If we don’t specify a concrete type for
`RHS` when we implement the `Add` trait, the type of `RHS` will default to
`Self`, which will be the type we’re implementing `Add` on.

<!-- Can you say what we're looking out for in this next trait -->
<!-- Done/reworked to be less repetitive with the Point example /Carol -->

When we implemented `Add` for `Point`, we made use of the default for `RHS`
because we wanted to add two `Point` instances together. Let’s look at an
example of implementing the `Add` trait where we want to customize the `RHS`
type rather than using the default.

We have two structs holding values in different units, `Millimeters` and
`Meters`. We want to be able to add values in millimeters to values in meters,
and have the implementation of `Add` do the conversion correctly. We can
implement `Add` for `Millimeters` with `Meters` as the right hand side as shown
in Listing 19-23:

<span class="filename">Filename: src/lib.rs</span>

```rust
use std::ops::Add;

struct Millimeters(u32);
struct Meters(u32);

impl Add<Meters> for Millimeters {
    type Output = Millimeters;

    fn add(self, other: Meters) -> Millimeters {
        Millimeters(self.0 + (other.0 * 1000))
    }
}
```

<span class="caption">Listing 19-23: Implementing the `Add` trait on
`Millimeters` to be able to add `Millimeters` to `Meters`</span>

To be able to add `Millimeters` and `Meters`, we specify `impl Add<Meters>` to
set the value of the `RHS` type parameter instead of using the default of
`Self`.

Default type parameters are used in two main ways:

1. To extend a type without breaking existing code.
2. To allow customization in specific cases most users won’t need.

<!-- Above, in 2., do you mean customization used in corner cases? -->
<!-- Yes, I'm not sure how that's different than what we've stated here or how
it could be clearer /Carol-->

The standard library’s `Add` trait is an example of the second purpose: most of
the time, you’re adding two like types together, but it gives the ability for
customizing beyond that. Using a default type parameter in the `Add` trait
definition means you don’t have to specify the extra parameter most of the
time. In other words, a little bit of implementation boilerplate isn’t needed,
making it easier to use the trait.

The first purpose is similar, but in reverse: if we want to add a type
parameter to an existing trait, we can give it a default to let us extend the
functionality of the trait without breaking the existing implementation code.

### Fully Qualified Syntax for Disambiguation: Calling Methods with the Same Name

Nothing in Rust prevents a trait from having a method with the same name as
another trait’s method, nor can it prevent us from implementing both of these
traits on one type. It’s also possible to have a method implemented directly on
the type with the same name as methods from traits as well!

<!-- Same name as the type, you mean? -->
<!-- No, the same name as methods implemented from traits. I've tried to
clarify /Carol -->

When calling methods with the same name, then, we need to tell Rust which one
we want to use. Consider the code in Listing 19-24 where we’ve defined two
traits, `Pilot` and `Wizard`, that both have a method called `fly`. We then
implement both traits on a type `Human` that itself already has a method named
`fly` implemented on it. Each `fly` method does something different:

<span class="filename">Filename: src/main.rs</span>

```rust
trait Pilot {
    fn fly(&self);
}

trait Wizard {
    fn fly(&self);
}

struct Human;

impl Pilot for Human {
    fn fly(&self) {
        println!("This is your captain speaking.");
    }
}

impl Wizard for Human {
    fn fly(&self) {
        println!("Up!");
    }
}

impl Human {
    fn fly(&self) {
        println!("*waving arms furiously*");
    }
}
```

<span class="caption">Listing 19-24: Two traits defined to have a `fly` method,
and implementations of those traits on the `Human` type in addition to a `fly`
method on `Human` directly</span>

<<<<<<< HEAD
Rust cannot prevent a trait from having a method with the same name as another
trait’s method, nor can it prevent us from implementing both of these traits on
one type. We can also have a method implemented directly on the type with the
same name as well! In order to be able to call each of the methods with the
same name, then, we need to tell Rust which one we want to use.

Consider the code in Listing 19-27 where we’ve defined two traits, `Pilot` and
`Wizard`, that both have a method called `fly`. We then implement both traits
on a type `Human` that itself already has a method named `fly` implemented on
it. Each `fly` method does something different:
=======
When we call `fly` on an instance of `Human`, the compiler defaults to calling
the method that is directly implemented on the type, as shown in Listing 19-25:
>>>>>>> ec566082

<span class="filename">Filename: src/main.rs</span>

```rust
<<<<<<< HEAD
trait Pilot {
    fn fly(&self);
=======
# trait Pilot {
#     fn fly(&self);
# }
#
# trait Wizard {
#     fn fly(&self);
# }
#
# struct Human;
#
# impl Pilot for Human {
#     fn fly(&self) {
#         println!("This is your captain speaking.");
#     }
# }
#
# impl Wizard for Human {
#     fn fly(&self) {
#         println!("Up!");
#     }
# }
#
# impl Human {
#     fn fly(&self) {
#         println!("*waving arms furiously*");
#     }
# }
#
fn main() {
    let person = Human;
    person.fly();
>>>>>>> ec566082
}
```

<span class="caption">Listing 19-25: Calling `fly` on an instance of
`Human`</span>

Running this will print out `*waving arms furiously*`, which shows that Rust
called the `fly` method implemented on `Human` directly.

In order to call the `fly` methods from either the `Pilot` trait or the
`Wizard` trait, we need to use more explicit syntax in order to specify which
`fly` method we mean. This syntax is demonstrated in Listing 19-26:

<span class="filename">Filename: src/main.rs</span>

<<<<<<< HEAD
trait Wizard {
    fn fly(&self);
=======
```rust
# trait Pilot {
#     fn fly(&self);
# }
#
# trait Wizard {
#     fn fly(&self);
# }
#
# struct Human;
#
# impl Pilot for Human {
#     fn fly(&self) {
#         println!("This is your captain speaking.");
#     }
# }
#
# impl Wizard for Human {
#     fn fly(&self) {
#         println!("Up!");
#     }
# }
#
# impl Human {
#     fn fly(&self) {
#         println!("*waving arms furiously*");
#     }
# }
#
fn main() {
    let person = Human;
    Pilot::fly(&person);
    Wizard::fly(&person);
    person.fly();
>>>>>>> ec566082
}
```

<span class="caption">Listing 19-26: Specifying which trait’s `fly` method we
want to call</span>

Specifying the trait name before the method name clarifies to Rust which
implementation of `fly` we want to call. We could also choose to write
`Human::fly(&person)`, which is equivalent to `person.fly()` that we had in
Listing 19-26, but is a bit longer to write if we don’t need to disambiguate.

Running this code will print:

```text
This is your captain speaking.
Up!
*waving arms furiously*
```

Because the `fly` method takes a `self` parameter, if we had two *types* that
both implement one *trait*, Rust can figure out which implementation of a trait
to use based on the type of `self`.

<<<<<<< HEAD
struct Human;

impl Pilot for Human {
    fn fly(&self) {
        println!("This is your captain speaking.");
    }
}

impl Wizard for Human {
    fn fly(&self) {
        println!("Up!");
    }
}

impl Human {
    fn fly(&self) {
        println!("*waving arms furiously*");
=======
However, associated functions that are part of traits don’t have a `self`
parameter. When two types in the same scope implement that trait, Rust can’t
figure out which type we mean unless we use *fully qualified syntax*. For
example, take the `Animal` trait in Listing 19-27 that has the associated
function `baby_name`, the implementation of `Animal` for the struct `Dog`, and
the associated function `baby_name` defined on `Dog` directly:

<span class="filename">Filename: src/main.rs</span>

```rust
trait Animal {
    fn baby_name() -> String;
}

struct Dog;

impl Dog {
    fn baby_name() -> String {
        String::from("Spot")
    }
}

impl Animal for Dog {
    fn baby_name() -> String {
        String::from("puppy")
>>>>>>> ec566082
    }
}
```

<span class="caption">Listing 19-27: Two traits defined to have a `fly` method,
and implementations of those traits on the `Human` type in addition to a `fly`
method on `Human` directly</span>

When we call `fly` on an instance of `Human`, the compiler defaults to calling
the method that is directly implemented on the type, as shown in Listing 19-28:

<span class="filename">Filename: src/main.rs</span>

```rust
# trait Pilot {
#     fn fly(&self);
# }
#
# trait Wizard {
#     fn fly(&self);
# }
#
# struct Human;
#
# impl Pilot for Human {
#     fn fly(&self) {
#         println!("This is your captain speaking.");
#     }
# }
#
# impl Wizard for Human {
#     fn fly(&self) {
#         println!("Up!");
#     }
# }
#
# impl Human {
#     fn fly(&self) {
#         println!("*waving arms furiously*");
#     }
# }
#
fn main() {
<<<<<<< HEAD
    let person = Human;
    person.fly();
}
```

<span class="caption">Listing 19-28: Calling `fly` on an instance of
`Human`</span>

Running this will print out `*waving arms furiously*`, which shows that Rust
called the `fly` method implemented on `Human` directly.

In order to call the `fly` methods from either the `Pilot` trait or the
`Wizard` trait, we need to use more explicit syntax in order to specify which
`fly` method we mean. This syntax is demonstrated in Listing 19-29:

<span class="filename">Filename: src/main.rs</span>

```rust
# trait Pilot {
#     fn fly(&self);
# }
#
# trait Wizard {
#     fn fly(&self);
# }
#
# struct Human;
#
# impl Pilot for Human {
#     fn fly(&self) {
#         println!("This is your captain speaking.");
#     }
# }
#
# impl Wizard for Human {
#     fn fly(&self) {
#         println!("Up!");
#     }
# }
#
# impl Human {
#     fn fly(&self) {
#         println!("*waving arms furiously*");
#     }
# }
#
fn main() {
    let person = Human;
    Pilot::fly(&person);
    Wizard::fly(&person);
    person.fly();
}
```

<span class="caption">Listing 19-29: Specifying which trait’s `fly` method we
want to call</span>

Specifying the trait name before the method name clarifies to Rust which
implementation of `fly` we want to call. We could also choose to write
`Human::fly(&person)`, which is equivalent to `person.fly()` that we had in
Listing 19-28, but is a bit longer to write if we don’t need to disambiguate.

Running this code will print:

```text
This is your captain speaking.
Up!
*waving arms furiously*
```

Because the `fly` method takes a `self` parameter, if we had two *types* that
both implement one *trait*, Rust can figure out which implementation of a trait
to use based on the type of `self`.

However, associated functions that are part of traits don’t have a `self`
parameter. When two types in the same scope implement that trait, Rust can’t
figure out which type we mean unless we use *fully qualified syntax*. For
example, take the `Animal` trait in Listing 19-30 that has the associated
function `baby_name`, the implementation of `Animal` for the struct `Dog`, and
the associated function `baby_name` defined on `Dog` directly:

<span class="filename">Filename: src/main.rs</span>

```rust
trait Animal {
    fn baby_name() -> String;
}

struct Dog;

impl Dog {
    fn baby_name() -> String {
        String::from("Spot")
    }
}

impl Animal for Dog {
    fn baby_name() -> String {
        String::from("puppy")
    }
}

fn main() {
    println!("A baby dog is called a {}", Dog::baby_name());
}
```

<span class="caption">Listing 19-30: A trait with an associated function and a
type that has an associated function with the same name that also implements
the trait</span>

This code is for an animal shelter where they want to give all puppies the name
Spot, which is implemented in the `baby_name` associated function that is
defined on `Dog`. The `Dog` type also implements the trait `Animal`, which
describes characteristics that all animals have. Baby dogs are called puppies,
and that is expressed in the implementation of the `Animal` trait on `Dog` in
the `baby_name` function associated with the `Animal` trait.

In `main`, we’re calling the `Dog::baby_name` function, which calls the
associated function defined on `Dog` directly. This code prints:

```text
A baby dog is called a Spot
```

This isn’t really what we wanted, in this case we want to call the `baby_name`
function that’s part of the `Animal` trait that we implemented on `Dog`, so
that we can print `A baby dog is called a puppy`. The technique we used in
Listing 19-29 doesn’t help here; if we change `main` to be the code in Listing
19-31:
=======
    println!("A baby dog is called a {}", Dog::baby_name());
}
```

<span class="caption">Listing 19-27: A trait with an associated function and a
type that has an associated function with the same name that also implements
the trait</span>

This code is for an animal shelter where they want to give all puppies the name
Spot, which is implemented in the `baby_name` associated function that is
defined on `Dog`. The `Dog` type also implements the trait `Animal`, which
describes characteristics that all animals have. Baby dogs are called puppies,
and that is expressed in the implementation of the `Animal` trait on `Dog` in
the `baby_name` function associated with the `Animal` trait.

In `main`, we’re calling the `Dog::baby_name` function, which calls the
associated function defined on `Dog` directly. This code prints:

```text
A baby dog is called a Spot
```

This isn’t what we wanted. We want to call the `baby_name` function that’s part
of the `Animal` trait that we implemented on `Dog` so that we print `A baby dog
is called a puppy`. The technique we used in Listing 19-26 doesn’t help here;
if we change `main` to be the code in Listing 19-28, we’ll get a compilation
error:
>>>>>>> ec566082

<span class="filename">Filename: src/main.rs</span>

```rust,ignore
fn main() {
    println!("A baby dog is called a {}", Animal::baby_name());
}
```

<<<<<<< HEAD
<span class="caption">Listing 19-31: Attempting to call the `baby_name`
=======
<span class="caption">Listing 19-28: Attempting to call the `baby_name`
>>>>>>> ec566082
function from the `Animal` trait, but Rust doesn’t know which implementation to
use</span>

Because `Animal::baby_name` is an associated function rather than a method, and
thus doesn’t have a `self` parameter, Rust has no way to figure out which
implementation of `Animal::baby_name` we want. We’ll get this compiler error:

```text
error[E0283]: type annotations required: cannot resolve `_: Animal`
<<<<<<< HEAD
  --> src/main.rs
=======
  --> src/main.rs:20:43
>>>>>>> ec566082
   |
20 |     println!("A baby dog is called a {}", Animal::baby_name());
   |                                           ^^^^^^^^^^^^^^^^^
   |
   = note: required by `Animal::baby_name`
```

<<<<<<< HEAD
In order to tell Rust that we want to use the implementation of `Animal` for
`Dog`, we need to use *fully qualified syntax*, which is the most specific we
can be when calling a function. Listing 19-32 demonstrates how to use fully
qualified syntax in this case:
=======
To disambiguate and tell Rust that we want to use the implementation of
`Animal` for `Dog`, we need to use *fully qualified syntax*, which is the most
specific we can be when calling a function. Listing 19-29 demonstrates how to
use fully qualified syntax:
>>>>>>> ec566082

<span class="filename">Filename: src/main.rs</span>

```rust
# trait Animal {
#     fn baby_name() -> String;
# }
#
# struct Dog;
#
# impl Dog {
#     fn baby_name() -> String {
#         String::from("Spot")
#     }
# }
#
# impl Animal for Dog {
#     fn baby_name() -> String {
#         String::from("puppy")
#     }
# }
#
fn main() {
    println!("A baby dog is called a {}", <Dog as Animal>::baby_name());
}
```

<<<<<<< HEAD
<span class="caption">Listing 19-32: Using fully qualified syntax to specify
=======
<span class="caption">Listing 19-29: Using fully qualified syntax to specify
>>>>>>> ec566082
that we want to call the `baby_name` function from the `Animal` trait as
implemented on `Dog`</span>

We’re providing Rust with a type annotation within the angle brackets, and
we’re specifying that we want to call the `baby_name` method from the `Animal`
trait as implemented on `Dog` by saying that we want to treat the `Dog` type as
an `Animal` for this function call. This code will now print what we want:

```text
A baby dog is called a puppy
```

In general, fully qualified syntax is defined as:

```rust,ignore
<Type as Trait>::function(receiver_if_method, next_arg, ...);
```

For associated functions, there would not be a `receiver`, there would only be
the list of other arguments. We could choose to use fully qualified syntax
everywhere that we call functions or methods. However, we’re allowed to leave
out any part of this syntax that Rust is able to figure out from other
information in the program. We only need to use this more verbose syntax in
cases where there are multiple implementations that use the same name and Rust
needs help in order to know which implementation we want to call.

### Using Supertraits to Require One Trait’s Functionality Within Another Trait

Sometimes, we may need one trait to use another trait’s functionality. In this
case, we need to be able to rely on the dependent trait also being implemented.
The trait we’re relying on is a *supertrait* of the trait we’re implementing.

For example, let’s say we want to make an `OutlinePrint` trait with an
`outline_print` method that will print out a value framed in asterisks. That
is, given a `Point` struct that implements `Display` to result in `(x, y)`,
when we call `outline_print` on a `Point` instance that has 1 for `x` and 3 for
`y`, it should print the following:

```text
**********
*        *
* (1, 3) *
*        *
**********
```

<<<<<<< HEAD
In the implementation of `outline_print`, since we want to be able to use the
`Display` trait’s functionality, we need to be able to say that the
`OutlinePrint` trait will only work for types that also implement `Display` and
provide the functionality that `OutlinePrint` needs. We can do that in the
trait definition by specifying `OutlinePrint: Display`. It’s like adding a
trait bound to the trait. Listing 19-33 shows an implementation of the
`OutlinePrint` trait:
=======
In the implementation of `outline_print`, we want to use the `Display` trait’s
functionality. We therefore need to specify that the `OutlinePrint` trait will
only work for types that also implement `Display` and therefore provide the
functionality that `OutlinePrint` needs. We can do that in the trait definition
by specifying `OutlinePrint: Display`. This is similar to adding a trait bound
to the trait. Listing 19-30 shows an implementation of the `OutlinePrint` trait:

<span class="filename">Filename: src/main.rs</span>
>>>>>>> ec566082

```rust
use std::fmt;

trait OutlinePrint: fmt::Display {
    fn outline_print(&self) {
        let output = self.to_string();
        let len = output.len();
        println!("{}", "*".repeat(len + 4));
        println!("*{}*", " ".repeat(len + 2));
        println!("* {} *", output);
        println!("*{}*", " ".repeat(len + 2));
        println!("{}", "*".repeat(len + 4));
    }
}
```

<<<<<<< HEAD
<span class="caption">Listing 19-33: Implementing the `OutlinePrint` trait that
=======
<span class="caption">Listing 19-30: Implementing the `OutlinePrint` trait that
>>>>>>> ec566082
requires the functionality from `Display`</span>

Because we’ve specified that `OutlinePrint` requires the `Display` trait, we
can use the `to_string` function that’s automatically implemented for any type
that implements `Display`. If we tried to use `to_string` without adding`:
Display` after the trait name we’d get an error saying that no method named
`to_string` was found for the type `&Self` in the current scope.

Let’s see what happens if we try to implement `OutlinePrint` on a type that
doesn’t implement `Display`, such as the `Point` struct:

<span class="filename">Filename: src/main.rs</span>

```rust
# trait OutlinePrint {}
struct Point {
    x: i32,
    y: i32,
}

impl OutlinePrint for Point {}
```

We’ll get an error saying that `Display` is required but not implemented:

```text
error[E0277]: the trait bound `Point: std::fmt::Display` is not satisfied
  --> src/main.rs:20:6
   |
20 | impl OutlinePrint for Point {}
   |      ^^^^^^^^^^^^ `Point` cannot be formatted with the default formatter;
   try using `:?` instead if you are using a format string
   |
   = help: the trait `std::fmt::Display` is not implemented for `Point`
```

Once we implement `Display` on `Point` and satisfy the constraint that
`OutlinePrint` requires, like so:

<span class="filename">Filename: src/main.rs</span>

```rust
# struct Point {
#     x: i32,
#     y: i32,
# }
#
use std::fmt;

impl fmt::Display for Point {
    fn fmt(&self, f: &mut fmt::Formatter) -> fmt::Result {
        write!(f, "({}, {})", self.x, self.y)
    }
}
```

Then, implementing the `OutlinePrint` trait on `Point` will compile
successfully and we can call `outline_print` on a `Point` instance to display
it within an outline of asterisks.

### The Newtype Pattern to Implement External Traits on External Types

<<<<<<< HEAD
In Chapter 10, we mentioned the orphan rule, which says we’re allowed to
implement a trait on a type as long as either the trait or the type are local
to our crate. One way to get around this restriction is to use the *newtype
pattern*, which involves creating a new type using a tuple struct with one
field as a thin wrapper around the type we want to implement a trait for. Then
the wrapper type is local to our crate, and we can implement the trait on the
wrapper. “Newtype” is a term originating from the Haskell programming language.
There’s no runtime performance penalty for using this pattern. The wrapper type
is elided at compile time.

For example, if we wanted to implement `Display` on `Vec`, we can make a
`Wrapper` struct that holds an instance of `Vec`. Then we can implement
`Display` on `Wrapper` and use the `Vec` value as shown in Listing 19-34:
=======
In Chapter 10 in the “Implementing a Trait on a Type” section, we mentioned the
orphan rule that says we’re allowed to implement a trait on a type as long as
either the trait or the type are local to our crate. It is possible to get
around this restriction using the *newtype pattern*, which involves creating a
new type in a tuple struct (we covered tuple structs in the “Tuple Structs
without Named Fields to Create Different Types” section of Chapter 5). The
tuple struct will have one field and will be a thin wrapper around the type we
want to implement a trait for. Then the wrapper type is local to our crate, and
we can implement the trait on the wrapper. “Newtype” is a term originating from
the Haskell programming language. There’s no runtime performance penalty for
using this pattern, and the wrapper type is elided at compile time.

As an example, we want to implement `Display` on `Vec`, which the orphan rule
prevents us from doing directly because the `Display` trait and the `Vec` type
are both defined outside of our crate. We can make a `Wrapper` struct that
holds an instance of `Vec`, then we can implement `Display` on `Wrapper` and
use the `Vec` value as shown in Listing 19-31:
>>>>>>> ec566082

<span class="filename">Filename: src/main.rs</span>

```rust
use std::fmt;

struct Wrapper(Vec<String>);

impl fmt::Display for Wrapper {
    fn fmt(&self, f: &mut fmt::Formatter) -> fmt::Result {
        write!(f, "[{}]", self.0.join(", "))
    }
}

fn main() {
    let w = Wrapper(vec![String::from("hello"), String::from("world")]);
    println!("w = {}", w);
}
```

<<<<<<< HEAD
<span class="caption">Listing 19-34: Creating a `Wrapper` type around
=======
<span class="caption">Listing 19-31: Creating a `Wrapper` type around
>>>>>>> ec566082
`Vec<String>` to be able to implement `Display`</span>

The implementation of `Display` uses `self.0` to access the inner `Vec`,
because `Wrapper` is a tuple struct and the `Vec` is the item at index 0 in the
tuple. Then we can use the functionality of the `Display` type on `Wrapper`.

<!-- What is self.0? I think the syntax here might need a bit more talking
through -->
<!-- `Wrapper` is a tuple struct; we covered those in chapter 5, added a back
reference to that section in the first paragraph of this section but we've used
the `.0` syntax in multiple places before here /Carol -->

The downside of this method is that, because `Wrapper` is a new type, it
doesn’t have the methods of the value it’s holding; we’d have to implement all
the methods of `Vec` directly on `Wrapper`, so that it can delegate to
`self.0`--- this allows us to treat `Wrapper` exactly like a `Vec`. If we
wanted the new type to have every single method that the inner type has,
implementing the `Deref` trait (discussed in Chapter 15 in the “Treating Smart
Pointers like Regular References with the `Deref` Trait” section) on the
wrapper to return the inner type can be a solution. If we don’t want the
wrapper type to have all the methods of the inner type, in order to restrict
the wrapper type’s behavior for example, we’d have to implement just the
methods we do want ourselves.

That’s how the newtype pattern is used in relation to traits; it’s also a
useful pattern without having traits involved. Let’s switch focus now to talk
about some advanced ways to interact with Rust’s type system.<|MERGE_RESOLUTION|>--- conflicted
+++ resolved
@@ -9,13 +9,9 @@
 *Associated types* are a way of associating a type placeholder with a trait
 such that the trait method definitions can use these placeholder types in their
 signatures. The implementor of a trait will specify the concrete type to be
-<<<<<<< HEAD
-used in this type’s place for the particular implementation.
-=======
 used in this type’s place for the particular implementation. That way, we can
 define a trait that uses some types without needing to know exactly what those
 types are until the trait is implemented.
->>>>>>> ec566082
 
 <!-- Can you say what this is useful for -- it seems like a way to not to have
 to specify a type prior to use, is that right? -->
@@ -41,18 +37,10 @@
 <span class="caption">Listing 19-20: The definition of the `Iterator` trait
 that has an associated type `Item`</span>
 
-<<<<<<< HEAD
-This says that the `Iterator` trait has an associated type named `Item`. `Item`
-is a placeholder type, and the return value of the `next` method will return
-values of type `Option<Self::Item>`. Implementors of this trait will specify
-the concrete type for `Item`, and the `next` method will return an `Option`
-containing a value of whatever type the implementor has specified.
-=======
 The `Iterator` trait has an associated type named `Item`. This is a placeholder
 type, and the `next` method will return values of type `Option<Self::Item>`.
 Implementors of this trait will specify the concrete type for `Item`, and the
 `next` method will return an `Option` containing a value of that concrete type.
->>>>>>> ec566082
 
 #### Associated Types Versus Generics
 
@@ -101,103 +89,7 @@
 Iterator for Counter`. We don’t have to specify that we want an iterator of
 `u32` values everywhere that we call `next` on `Counter`.
 
-<<<<<<< HEAD
-The benefit of not having to specify generic type parameters when a trait uses
-associated types shows up in another way as well. Consider the two traits
-defined in Listing 19-22. Both are defining a trait having to do with a graph
-structure that contains nodes of some type and edges of some type. `GGraph` is
-defined using generics, and `AGraph` is defined using associated types:
-
-```rust
-trait GGraph<Node, Edge> {
-    // methods would go here
-}
-
-trait AGraph {
-    type Node;
-    type Edge;
-
-    // methods would go here
-}
-```
-
-<span class="caption">Listing 19-22: Two graph trait definitions, `GGraph`
-using generics and `AGraph` using associated types for `Node` and `Edge`</span>
-
-Let’s say we wanted to implement a function that computes the distance between
-two nodes in any types that implement the graph trait. With the `GGraph` trait
-defined using generics, our `distance` function signature would have to look
-like Listing 19-23:
-
-```rust
-# trait GGraph<Node, Edge> {}
-#
-fn distance<N, E, G: GGraph<N, E>>(graph: &G, start: &N, end: &N) -> u32 {
-    // --snip--
-#     0
-}
-```
-
-<span class="caption">Listing 19-23: The signature of a `distance` function
-that uses the trait `GGraph` and has to specify all the generic
-parameters</span>
-
-Our function would need to specify the generic type parameters `N`, `E`, and
-`G`, where `G` is bound by the trait `GGraph` that has type `N` as its `Node`
-type and type `E` as its `Edge` type. Even though `distance` doesn’t need to
-know the types of the edges, we’re forced to declare an `E` parameter, because
-we need to to use the `GGraph` trait and that requires specifying the type for
-`Edge`.
-
-Contrast with the definition of `distance` in Listing 19-24 that uses the
-`AGraph` trait from Listing 19-22 with associated types:
-
-```rust
-# trait AGraph {
-#     type Node;
-#     type Edge;
-# }
-#
-fn distance<G: AGraph>(graph: &G, start: &G::Node, end: &G::Node) -> u32 {
-    // --snip--
-#     0
-}
-```
-
-<span class="caption">Listing 19-24: The signature of a `distance` function
-that uses the trait `AGraph` and the associated type `Node`</span>
-
-This is much cleaner. We only need to have one generic type parameter, `G`,
-with the trait bound `AGraph`. Since `distance` doesn’t use the `Edge` type at
-all, it doesn’t need to be specified anywhere. To use the `Node` type
-associated with `AGraph`, we can specify `G::Node`.
-
-#### Trait Objects with Associated Types
-
-You may have been wondering why we didn’t use a trait object in the `distance`
-functions in Listing 19-23 and Listing 19-24. The signature for the `distance`
-function using the generic `GGraph` trait does get a bit more concise using a
-trait object:
-
-```rust
-# trait GGraph<Node, Edge> {}
-#
-fn distance<N, E>(graph: &GGraph<N, E>, start: &N, end: &N) -> u32 {
-    // --snip--
-#     0
-}
-```
-
-This might be a more fair comparison to Listing 19-24. Specifying the `Edge`
-type is still required, though, which means Listing 19-24 is still preferable
-since we don’t have to specify something we don’t use.
-
-It’s not possible to change Listing 19-24 to use a trait object for the graph,
-since then there would be no way to refer to the `AGraph` trait’s associated
-type.
-=======
 ### Default Generic Type Parameters and Operator Overloading
->>>>>>> ec566082
 
 When we use generic type parameters, we can specify a default concrete type for
 the generic type. This eliminates the need for implementors of the trait to
@@ -205,30 +97,6 @@
 default type for a generic type is to put `<PlaceholderType=ConcreteType>` when
 declaring the generic type.
 
-<<<<<<< HEAD
-```rust
-# trait AGraph {
-#     type Node;
-#     type Edge;
-# }
-#
-fn traverse(graph: &AGraph<Node=usize, Edge=(usize, usize)>) {
-    // --snip--
-}
-```
-
-While trait objects mean that we don’t need to know the concrete type of the
-`graph` parameter at compile time, we do need to constrain the use of the
-`AGraph` trait in the `traverse` function by the concrete types of the
-associated types. If we didn’t provide this constraint, Rust wouldn’t be able
-to figure out which `impl` to match this trait object to.
-
-### Operator Overloading and Default Type Parameters
-
-The `<PlaceholderType=ConcreteType>` syntax is used in another way as well: to
-specify the default type for a generic type. A great example of a situation
-where this is useful is operator overloading.
-=======
 A great example of a situation where this is useful is with operator
 overloading. Operator overloading is customizing the behavior of an operator
 (like `+`) in particular situations.
@@ -236,7 +104,6 @@
 <!-- Are we safe in assuming the reader is familiar with operator overloading
 and why/when to use it, or is it worth giving a quick definition here? -->
 <!-- Added /Carol -->
->>>>>>> ec566082
 
 Rust does not allow you to create your own operators or overload arbitrary
 operators, but you *can* overload the operations and corresponding traits
@@ -410,29 +277,12 @@
 and implementations of those traits on the `Human` type in addition to a `fly`
 method on `Human` directly</span>
 
-<<<<<<< HEAD
-Rust cannot prevent a trait from having a method with the same name as another
-trait’s method, nor can it prevent us from implementing both of these traits on
-one type. We can also have a method implemented directly on the type with the
-same name as well! In order to be able to call each of the methods with the
-same name, then, we need to tell Rust which one we want to use.
-
-Consider the code in Listing 19-27 where we’ve defined two traits, `Pilot` and
-`Wizard`, that both have a method called `fly`. We then implement both traits
-on a type `Human` that itself already has a method named `fly` implemented on
-it. Each `fly` method does something different:
-=======
 When we call `fly` on an instance of `Human`, the compiler defaults to calling
 the method that is directly implemented on the type, as shown in Listing 19-25:
->>>>>>> ec566082
-
-<span class="filename">Filename: src/main.rs</span>
-
-```rust
-<<<<<<< HEAD
-trait Pilot {
-    fn fly(&self);
-=======
+
+<span class="filename">Filename: src/main.rs</span>
+
+```rust
 # trait Pilot {
 #     fn fly(&self);
 # }
@@ -464,7 +314,6 @@
 fn main() {
     let person = Human;
     person.fly();
->>>>>>> ec566082
 }
 ```
 
@@ -480,10 +329,6 @@
 
 <span class="filename">Filename: src/main.rs</span>
 
-<<<<<<< HEAD
-trait Wizard {
-    fn fly(&self);
-=======
 ```rust
 # trait Pilot {
 #     fn fly(&self);
@@ -518,7 +363,6 @@
     Pilot::fly(&person);
     Wizard::fly(&person);
     person.fly();
->>>>>>> ec566082
 }
 ```
 
@@ -542,25 +386,6 @@
 both implement one *trait*, Rust can figure out which implementation of a trait
 to use based on the type of `self`.
 
-<<<<<<< HEAD
-struct Human;
-
-impl Pilot for Human {
-    fn fly(&self) {
-        println!("This is your captain speaking.");
-    }
-}
-
-impl Wizard for Human {
-    fn fly(&self) {
-        println!("Up!");
-    }
-}
-
-impl Human {
-    fn fly(&self) {
-        println!("*waving arms furiously*");
-=======
 However, associated functions that are part of traits don’t have a `self`
 parameter. When two types in the same scope implement that trait, Rust can’t
 figure out which type we mean unless we use *fully qualified syntax*. For
@@ -586,150 +411,6 @@
 impl Animal for Dog {
     fn baby_name() -> String {
         String::from("puppy")
->>>>>>> ec566082
-    }
-}
-```
-
-<span class="caption">Listing 19-27: Two traits defined to have a `fly` method,
-and implementations of those traits on the `Human` type in addition to a `fly`
-method on `Human` directly</span>
-
-When we call `fly` on an instance of `Human`, the compiler defaults to calling
-the method that is directly implemented on the type, as shown in Listing 19-28:
-
-<span class="filename">Filename: src/main.rs</span>
-
-```rust
-# trait Pilot {
-#     fn fly(&self);
-# }
-#
-# trait Wizard {
-#     fn fly(&self);
-# }
-#
-# struct Human;
-#
-# impl Pilot for Human {
-#     fn fly(&self) {
-#         println!("This is your captain speaking.");
-#     }
-# }
-#
-# impl Wizard for Human {
-#     fn fly(&self) {
-#         println!("Up!");
-#     }
-# }
-#
-# impl Human {
-#     fn fly(&self) {
-#         println!("*waving arms furiously*");
-#     }
-# }
-#
-fn main() {
-<<<<<<< HEAD
-    let person = Human;
-    person.fly();
-}
-```
-
-<span class="caption">Listing 19-28: Calling `fly` on an instance of
-`Human`</span>
-
-Running this will print out `*waving arms furiously*`, which shows that Rust
-called the `fly` method implemented on `Human` directly.
-
-In order to call the `fly` methods from either the `Pilot` trait or the
-`Wizard` trait, we need to use more explicit syntax in order to specify which
-`fly` method we mean. This syntax is demonstrated in Listing 19-29:
-
-<span class="filename">Filename: src/main.rs</span>
-
-```rust
-# trait Pilot {
-#     fn fly(&self);
-# }
-#
-# trait Wizard {
-#     fn fly(&self);
-# }
-#
-# struct Human;
-#
-# impl Pilot for Human {
-#     fn fly(&self) {
-#         println!("This is your captain speaking.");
-#     }
-# }
-#
-# impl Wizard for Human {
-#     fn fly(&self) {
-#         println!("Up!");
-#     }
-# }
-#
-# impl Human {
-#     fn fly(&self) {
-#         println!("*waving arms furiously*");
-#     }
-# }
-#
-fn main() {
-    let person = Human;
-    Pilot::fly(&person);
-    Wizard::fly(&person);
-    person.fly();
-}
-```
-
-<span class="caption">Listing 19-29: Specifying which trait’s `fly` method we
-want to call</span>
-
-Specifying the trait name before the method name clarifies to Rust which
-implementation of `fly` we want to call. We could also choose to write
-`Human::fly(&person)`, which is equivalent to `person.fly()` that we had in
-Listing 19-28, but is a bit longer to write if we don’t need to disambiguate.
-
-Running this code will print:
-
-```text
-This is your captain speaking.
-Up!
-*waving arms furiously*
-```
-
-Because the `fly` method takes a `self` parameter, if we had two *types* that
-both implement one *trait*, Rust can figure out which implementation of a trait
-to use based on the type of `self`.
-
-However, associated functions that are part of traits don’t have a `self`
-parameter. When two types in the same scope implement that trait, Rust can’t
-figure out which type we mean unless we use *fully qualified syntax*. For
-example, take the `Animal` trait in Listing 19-30 that has the associated
-function `baby_name`, the implementation of `Animal` for the struct `Dog`, and
-the associated function `baby_name` defined on `Dog` directly:
-
-<span class="filename">Filename: src/main.rs</span>
-
-```rust
-trait Animal {
-    fn baby_name() -> String;
-}
-
-struct Dog;
-
-impl Dog {
-    fn baby_name() -> String {
-        String::from("Spot")
-    }
-}
-
-impl Animal for Dog {
-    fn baby_name() -> String {
-        String::from("puppy")
     }
 }
 
@@ -738,7 +419,7 @@
 }
 ```
 
-<span class="caption">Listing 19-30: A trait with an associated function and a
+<span class="caption">Listing 19-27: A trait with an associated function and a
 type that has an associated function with the same name that also implements
 the trait</span>
 
@@ -756,40 +437,11 @@
 A baby dog is called a Spot
 ```
 
-This isn’t really what we wanted, in this case we want to call the `baby_name`
-function that’s part of the `Animal` trait that we implemented on `Dog`, so
-that we can print `A baby dog is called a puppy`. The technique we used in
-Listing 19-29 doesn’t help here; if we change `main` to be the code in Listing
-19-31:
-=======
-    println!("A baby dog is called a {}", Dog::baby_name());
-}
-```
-
-<span class="caption">Listing 19-27: A trait with an associated function and a
-type that has an associated function with the same name that also implements
-the trait</span>
-
-This code is for an animal shelter where they want to give all puppies the name
-Spot, which is implemented in the `baby_name` associated function that is
-defined on `Dog`. The `Dog` type also implements the trait `Animal`, which
-describes characteristics that all animals have. Baby dogs are called puppies,
-and that is expressed in the implementation of the `Animal` trait on `Dog` in
-the `baby_name` function associated with the `Animal` trait.
-
-In `main`, we’re calling the `Dog::baby_name` function, which calls the
-associated function defined on `Dog` directly. This code prints:
-
-```text
-A baby dog is called a Spot
-```
-
 This isn’t what we wanted. We want to call the `baby_name` function that’s part
 of the `Animal` trait that we implemented on `Dog` so that we print `A baby dog
 is called a puppy`. The technique we used in Listing 19-26 doesn’t help here;
 if we change `main` to be the code in Listing 19-28, we’ll get a compilation
 error:
->>>>>>> ec566082
 
 <span class="filename">Filename: src/main.rs</span>
 
@@ -799,11 +451,7 @@
 }
 ```
 
-<<<<<<< HEAD
-<span class="caption">Listing 19-31: Attempting to call the `baby_name`
-=======
 <span class="caption">Listing 19-28: Attempting to call the `baby_name`
->>>>>>> ec566082
 function from the `Animal` trait, but Rust doesn’t know which implementation to
 use</span>
 
@@ -813,11 +461,7 @@
 
 ```text
 error[E0283]: type annotations required: cannot resolve `_: Animal`
-<<<<<<< HEAD
-  --> src/main.rs
-=======
   --> src/main.rs:20:43
->>>>>>> ec566082
    |
 20 |     println!("A baby dog is called a {}", Animal::baby_name());
    |                                           ^^^^^^^^^^^^^^^^^
@@ -825,17 +469,10 @@
    = note: required by `Animal::baby_name`
 ```
 
-<<<<<<< HEAD
-In order to tell Rust that we want to use the implementation of `Animal` for
-`Dog`, we need to use *fully qualified syntax*, which is the most specific we
-can be when calling a function. Listing 19-32 demonstrates how to use fully
-qualified syntax in this case:
-=======
 To disambiguate and tell Rust that we want to use the implementation of
 `Animal` for `Dog`, we need to use *fully qualified syntax*, which is the most
 specific we can be when calling a function. Listing 19-29 demonstrates how to
 use fully qualified syntax:
->>>>>>> ec566082
 
 <span class="filename">Filename: src/main.rs</span>
 
@@ -863,11 +500,7 @@
 }
 ```
 
-<<<<<<< HEAD
-<span class="caption">Listing 19-32: Using fully qualified syntax to specify
-=======
 <span class="caption">Listing 19-29: Using fully qualified syntax to specify
->>>>>>> ec566082
 that we want to call the `baby_name` function from the `Animal` trait as
 implemented on `Dog`</span>
 
@@ -914,15 +547,6 @@
 **********
 ```
 
-<<<<<<< HEAD
-In the implementation of `outline_print`, since we want to be able to use the
-`Display` trait’s functionality, we need to be able to say that the
-`OutlinePrint` trait will only work for types that also implement `Display` and
-provide the functionality that `OutlinePrint` needs. We can do that in the
-trait definition by specifying `OutlinePrint: Display`. It’s like adding a
-trait bound to the trait. Listing 19-33 shows an implementation of the
-`OutlinePrint` trait:
-=======
 In the implementation of `outline_print`, we want to use the `Display` trait’s
 functionality. We therefore need to specify that the `OutlinePrint` trait will
 only work for types that also implement `Display` and therefore provide the
@@ -931,7 +555,6 @@
 to the trait. Listing 19-30 shows an implementation of the `OutlinePrint` trait:
 
 <span class="filename">Filename: src/main.rs</span>
->>>>>>> ec566082
 
 ```rust
 use std::fmt;
@@ -949,11 +572,7 @@
 }
 ```
 
-<<<<<<< HEAD
-<span class="caption">Listing 19-33: Implementing the `OutlinePrint` trait that
-=======
 <span class="caption">Listing 19-30: Implementing the `OutlinePrint` trait that
->>>>>>> ec566082
 requires the functionality from `Display`</span>
 
 Because we’ve specified that `OutlinePrint` requires the `Display` trait, we
@@ -1016,21 +635,6 @@
 
 ### The Newtype Pattern to Implement External Traits on External Types
 
-<<<<<<< HEAD
-In Chapter 10, we mentioned the orphan rule, which says we’re allowed to
-implement a trait on a type as long as either the trait or the type are local
-to our crate. One way to get around this restriction is to use the *newtype
-pattern*, which involves creating a new type using a tuple struct with one
-field as a thin wrapper around the type we want to implement a trait for. Then
-the wrapper type is local to our crate, and we can implement the trait on the
-wrapper. “Newtype” is a term originating from the Haskell programming language.
-There’s no runtime performance penalty for using this pattern. The wrapper type
-is elided at compile time.
-
-For example, if we wanted to implement `Display` on `Vec`, we can make a
-`Wrapper` struct that holds an instance of `Vec`. Then we can implement
-`Display` on `Wrapper` and use the `Vec` value as shown in Listing 19-34:
-=======
 In Chapter 10 in the “Implementing a Trait on a Type” section, we mentioned the
 orphan rule that says we’re allowed to implement a trait on a type as long as
 either the trait or the type are local to our crate. It is possible to get
@@ -1048,7 +652,6 @@
 are both defined outside of our crate. We can make a `Wrapper` struct that
 holds an instance of `Vec`, then we can implement `Display` on `Wrapper` and
 use the `Vec` value as shown in Listing 19-31:
->>>>>>> ec566082
 
 <span class="filename">Filename: src/main.rs</span>
 
@@ -1069,11 +672,7 @@
 }
 ```
 
-<<<<<<< HEAD
-<span class="caption">Listing 19-34: Creating a `Wrapper` type around
-=======
 <span class="caption">Listing 19-31: Creating a `Wrapper` type around
->>>>>>> ec566082
 `Vec<String>` to be able to implement `Display`</span>
 
 The implementation of `Display` uses `self.0` to access the inner `Vec`,
