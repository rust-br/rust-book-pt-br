# Functional Language Features: Iterators and Closures

<<<<<<< HEAD
Rust’s design has taken inspiration from a lot of existing languages and
techniques, and one significant influence is *functional programming*.
Programming in a functional style often includes using functions as values, by
passing them in arguments, returning them from other functions, assigning them
to variables for later execution, and so forth. We won’t debate here the issue
of what, exactly, functional programming is or is not, but will instead show
off some features of Rust that are similar to features in many languages often
referred to as functional.
=======
Rust’s design has taken inspiration from many existing languages and
techniques, and one significant influence is *functional programming*.
Programming in a functional style often includes using functions as values by
passing them in arguments, returning them from other functions, assigning them
to variables for later execution, and so forth. In this chapter, we won’t
debate the issue of what functional programming is or isn’t but will instead
discuss some features of Rust that are similar to features in many languages
often referred to as functional.
>>>>>>> ec566082

More specifically, we’ll cover:

* *Closures*, a function-like construct you can store in a variable
* *Iterators*, a way of processing a series of elements
* How to use these two features to improve the I/O project in Chapter 12
* The performance of these two features (Spoiler alert: they’re faster than you
  might think!)

Other Rust features are influenced by the functional style as well, such as
pattern matching and enums, which we’ve covered in other chapters. Mastering
closures and iterators is an important part of writing idiomatic, fast Rust
code, so we’ll devote this entire chapter to them.<|MERGE_RESOLUTION|>--- conflicted
+++ resolved
@@ -1,15 +1,5 @@
 # Functional Language Features: Iterators and Closures
 
-<<<<<<< HEAD
-Rust’s design has taken inspiration from a lot of existing languages and
-techniques, and one significant influence is *functional programming*.
-Programming in a functional style often includes using functions as values, by
-passing them in arguments, returning them from other functions, assigning them
-to variables for later execution, and so forth. We won’t debate here the issue
-of what, exactly, functional programming is or is not, but will instead show
-off some features of Rust that are similar to features in many languages often
-referred to as functional.
-=======
 Rust’s design has taken inspiration from many existing languages and
 techniques, and one significant influence is *functional programming*.
 Programming in a functional style often includes using functions as values by
@@ -18,7 +8,6 @@
 debate the issue of what functional programming is or isn’t but will instead
 discuss some features of Rust that are similar to features in many languages
 often referred to as functional.
->>>>>>> ec566082
 
 More specifically, we’ll cover:
 
