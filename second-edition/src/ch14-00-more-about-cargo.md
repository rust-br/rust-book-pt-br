# More About Cargo and Crates.io

So far we’ve used only the most basic features of Cargo to build, run, and test
<<<<<<< HEAD
our code, but it can do a lot more. Here we’ll go over some of its other, more
advanced features to show you how to:

* Customize your build through release profiles
* Publish libraries on crates.io
* Organize larger projects with workspaces
* Install binaries from crates.io
* Extend Cargo with your own custom commands

Cargo can do even more than what we can cover in this chapter too, so for a
full explanation, see [its documentation](https://doc.rust-lang.org/cargo/).
=======
our code, but it can do a lot more. In this chapter, we’ll discuss some of its
other, more advanced features to show you how to:

* Customize your build through release profiles
* Publish libraries on [crates.io](https://crates.io)<!-- ignore -->
* Organize large projects with workspaces
* Install binaries from [crates.io](https://crates.io)<!-- ignore -->
* Extend Cargo using custom commands

Cargo can do even more than what we cover in this chapter, so for a full
explanation of all its features, see [its
documentation](https://doc.rust-lang.org/cargo/).
>>>>>>> ec566082
<|MERGE_RESOLUTION|>--- conflicted
+++ resolved
@@ -1,19 +1,6 @@
 # More About Cargo and Crates.io
 
 So far we’ve used only the most basic features of Cargo to build, run, and test
-<<<<<<< HEAD
-our code, but it can do a lot more. Here we’ll go over some of its other, more
-advanced features to show you how to:
-
-* Customize your build through release profiles
-* Publish libraries on crates.io
-* Organize larger projects with workspaces
-* Install binaries from crates.io
-* Extend Cargo with your own custom commands
-
-Cargo can do even more than what we can cover in this chapter too, so for a
-full explanation, see [its documentation](https://doc.rust-lang.org/cargo/).
-=======
 our code, but it can do a lot more. In this chapter, we’ll discuss some of its
 other, more advanced features to show you how to:
 
@@ -25,5 +12,4 @@
 
 Cargo can do even more than what we cover in this chapter, so for a full
 explanation of all its features, see [its
-documentation](https://doc.rust-lang.org/cargo/).
->>>>>>> ec566082
+documentation](https://doc.rust-lang.org/cargo/).