--- conflicted
+++ resolved
@@ -13,18 +13,11 @@
 you can choose whether those definitions are visible outside their module
 (public) or not (private). Here’s an overview of how modules work:
 
-<<<<<<< HEAD
-* You declare a new module using the keyword `mod`.
-* By default, functions, types, constants, and modules are private. You can use
-  the `pub` keyword to make an item public and therefore visible outside its
-=======
 * The `mod` keyword declares a module. Code within a module appears either
   immediately following this declaration within curly braces or in another file.
-* By default, everything is set as private (including modules). You can use the
-  `pub` keyword to make a module public and therefore visible outside of its
->>>>>>> b35c22e7
-  namespace.
-* The `use` keyword allows you to bring modules, or the definitions inside
-  modules, into scope so it’s easier to refer to them.
+* By default, functions, types, constants, and modules are private. The `pub`
+  keyword makes an item public and therefore visible outside of its namespace.
+* The `use` keyword brings modules, or the definitions inside modules, into
+  scope so it’s easier to refer to them.
 
 We’ll look at each of these parts to see how they fit into the whole.