## Installing Binaries from Crates.io with `cargo install`

The `cargo install` command allows you to install and use binary crates
locally. This isn’t intended to replace system packages; it’s meant to be a
convenient way for Rust developers to install tools that others have shared on
<<<<<<< HEAD
crates.io. Only packages that have binary targets can be installed. A binary
target is the runnable program that gets created if the crate has a
*src/main.rs* or another file specified as a binary, as opposed to a library
target that isn’t runnable on its own but is suitable for including within
other programs. Usually, crates have information in the *README* file about
whether a crate is a library, has a binary target, or both.

All binaries from `cargo install` are put into the installation root’s *bin*
folder. If you installed Rust using *rustup.rs* and don’t have any custom
configurations, this will be `$HOME/.cargo/bin`. Ensure that directory is in
your `$PATH` to be able to run programs you’ve gotten through `cargo install`.
=======
[crates.io](https://crates.io)<!-- ignore -->. You can only install packages
that have binary targets. A binary target is the runnable program that is
created if the crate has a *src/main.rs* file or another file specified as a
binary, as opposed to a library target that isn’t runnable on its own but is
suitable for including within other programs. Usually, crates have information
in the *README* file about whether a crate is a library, has a binary target,
or both.
>>>>>>> ec566082

All binaries installed with `cargo install` are stored in the installation
root’s *bin* folder. If you installed Rust using *rustup.rs* and don’t have any
custom configurations, this directory will be *$HOME/.cargo/bin*. Ensure that
directory is in your `$PATH` to be able to run programs you’ve installed with
`cargo install`.

For example, in Chapter 12 we mentioned that there’s a Rust implementation of
the `grep` tool called `ripgrep` for searching files. If we want to install
`ripgrep`, we can run the following:

```text
$ cargo install ripgrep
Updating registry `https://github.com/rust-lang/crates.io-index`
 Downloading ripgrep v0.3.2
 --snip--
   Compiling ripgrep v0.3.2
    Finished release [optimized + debuginfo] target(s) in 97.91 secs
  Installing ~/.cargo/bin/rg
```

The last line of the output shows the location and the name of the installed
binary, which in the case of `ripgrep` is `rg`. As long as the installation
<<<<<<< HEAD
directory is in your `$PATH` as mentioned above, you can then run `rg --help`
and start using a faster, rustier tool for searching files!
=======
directory is in your `$PATH`, as mentioned previously, you can then run `rg`
`--help` and start using a faster, rustier tool for searching files!
>>>>>>> ec566082
<|MERGE_RESOLUTION|>--- conflicted
+++ resolved
@@ -3,19 +3,6 @@
 The `cargo install` command allows you to install and use binary crates
 locally. This isn’t intended to replace system packages; it’s meant to be a
 convenient way for Rust developers to install tools that others have shared on
-<<<<<<< HEAD
-crates.io. Only packages that have binary targets can be installed. A binary
-target is the runnable program that gets created if the crate has a
-*src/main.rs* or another file specified as a binary, as opposed to a library
-target that isn’t runnable on its own but is suitable for including within
-other programs. Usually, crates have information in the *README* file about
-whether a crate is a library, has a binary target, or both.
-
-All binaries from `cargo install` are put into the installation root’s *bin*
-folder. If you installed Rust using *rustup.rs* and don’t have any custom
-configurations, this will be `$HOME/.cargo/bin`. Ensure that directory is in
-your `$PATH` to be able to run programs you’ve gotten through `cargo install`.
-=======
 [crates.io](https://crates.io)<!-- ignore -->. You can only install packages
 that have binary targets. A binary target is the runnable program that is
 created if the crate has a *src/main.rs* file or another file specified as a
@@ -23,7 +10,6 @@
 suitable for including within other programs. Usually, crates have information
 in the *README* file about whether a crate is a library, has a binary target,
 or both.
->>>>>>> ec566082
 
 All binaries installed with `cargo install` are stored in the installation
 root’s *bin* folder. If you installed Rust using *rustup.rs* and don’t have any
@@ -47,10 +33,5 @@
 
 The last line of the output shows the location and the name of the installed
 binary, which in the case of `ripgrep` is `rg`. As long as the installation
-<<<<<<< HEAD
-directory is in your `$PATH` as mentioned above, you can then run `rg --help`
-and start using a faster, rustier tool for searching files!
-=======
 directory is in your `$PATH`, as mentioned previously, you can then run `rg`
-`--help` and start using a faster, rustier tool for searching files!
->>>>>>> ec566082
+`--help` and start using a faster, rustier tool for searching files!