## Shared State Concurrency

<<<<<<< HEAD
Message passing is a fine way of dealing with concurrency, but it’s not the
only one. Consider this slogan again:

> Do not communicate by sharing memory; instead, share memory by
> communicating.

What would “communicate by sharing memory” look like? And moreover, why would
message passing enthusiasts choose not to use it and do the opposite instead?

<!-- Can you expand here? I wasn't sure where we were getting the idea that
message passers hated and inverted memory sharing -->
<!-- I'm not sure where you got "hate" from :) I've tried to reword. We're
getting this idea from the slogan that the Go programming language espouses
that we discussed earlier /Carol -->

In a way, channels in any programming language are sort of like single
ownership, because once you transfer a value down a channel, you shouldn’t use
that value any longer. Shared memory concurrency is sort of like multiple
ownership: multiple threads can access the same memory location at the same
time. As we saw in Chapter 15 where multiple ownership was made possible by
smart pointers, multiple ownership can add additional complexity because these
different owners need managing.

Rust’s type system and ownership rules assist a lot in getting this management
correct, though. For an example, let’s look at one of the more common
concurrency primitives for shared memory: mutexes.

### Mutexes Allow Access to Data from One Thread at a Time

A *mutex* is a concurrency primitive for sharing memory. It’s short for “mutual
exclusion”, as in, it only allows one thread to access some data at any given
time. In order to access the data in a mutex, a thread must first signal that
it wants access by asking to acquire the mutex’s *lock*. The lock is a data
structure that is part of the mutex that keeps track of who currently has
exclusive access to the data. We therefore describe the mutex as *guarding* the
data it holds via the locking system.

Mutexes have a reputation for being hard to use because there are some
rules you have to remember:

<!-- below -- what is the lock, here? Can you define that outright? And make it
clear that the mutex is the guard? -->
<!-- I've added definitions/explanations above /Carol -->

1. You must attempt to acquire the lock before using the data.
2. Once you’re done with the data that’s guarded by the mutex, you must unlock
   the data so other threads can acquire the lock.

For a real-world metaphor of a mutex, imagine a panel discussion at a
conference with only one microphone. Before a panelist may speak, they have to
ask or signal that they would like to use the microphone. Once they get the
microphone, they may talk for as long as they would like, then hand the
microphone to the next panelist who requests to speak. If a panelist forgets to
hand the microphone off when they’re finished with it, no one else is able to
speak. If management of the shared microphone goes wrong, the panel would not
work as planned!

Management of mutexes can be incredibly tricky to get right, and that’s why so
=======
Message passing is a fine way of handling concurrency, but it’s not the only
one. Consider this part of the slogan from the Go language documentation again:
“communicate by sharing memory.”

What would communicating by sharing memory look like? In addition, why would
message passing enthusiasts not use it and do the opposite instead?

In a way, channels in any programming language are similar to single ownership,
because once you transfer a value down a channel, you should no longer use that
value. Shared memory concurrency is like multiple ownership: multiple threads
can access the same memory location at the same time. As you saw in Chapter 15
where smart pointers made multiple ownership possible, multiple ownership can
add additional complexity because these different owners need managing. Rust’s
type system and ownership rules greatly assist in getting this management
correct. For an example, let’s look at mutexes, one of the more common
concurrency primitives for shared memory.

### Mutexes Allow Access to Data from One Thread at a Time

A *mutex* is an abbreviation for “mutual exclusion,” as in, it only allows one
thread to access some data at any given time. To access the data in a mutex, a
thread must first signal that it wants access by asking to acquire the mutex’s
*lock*. The lock is a data structure that is part of the mutex that keeps track
of who currently has exclusive access to the data. Therefore, we describe the
mutex as *guarding* the data it holds via the locking system.

Mutexes have a reputation for being difficult to use because you have to
remember two rules:

1. You must attempt to acquire the lock before using the data.
2. When you’re done with the data that the mutex guards, you must unlock the
   data so other threads can acquire the lock.

For a real-world metaphor of a mutex, imagine a panel discussion at a
conference with only one microphone. Before a panelist can speak, they have to
ask or signal that they want to use the microphone. When they get the
microphone, they can talk for as long as they want to and then hand the
microphone to the next panelist who requests to speak. If a panelist forgets to
hand the microphone off when they’re finished with it, no one else is able to
speak. If management of the shared microphone goes wrong, the panel wouldn’t
work as planned!

Management of mutexes can be incredibly tricky to get right, which is why so
>>>>>>> ec566082
many people are enthusiastic about channels. However, thanks to Rust’s type
system and ownership rules, we can’t get locking and unlocking wrong.

#### The API of `Mutex<T>`

<<<<<<< HEAD
Let’s start simply with an example of using a mutex in a single-threaded
context, shown in Listing 16-12:
=======
As an example of how to use a mutex, let’s start by using a mutex in a
single-threaded context, as shown in Listing 16-12:
>>>>>>> ec566082

<span class="filename">Filename: src/main.rs</span>

```rust
use std::sync::Mutex;

fn main() {
    let m = Mutex::new(5);

    {
        let mut num = m.lock().unwrap();
        *num = 6;
    }

    println!("m = {:?}", m);
}
```

<span class="caption">Listing 16-12: Exploring the API of `Mutex<T>` in a
<<<<<<< HEAD
single threaded context for simplicity</span>

As with many types, we create a `Mutex<T>` using the associated function `new`.
To access the data inside the mutex, we use the `lock` method to acquire the
lock. This call will block the current thread so that it can’t do any work
until it’s our turn to have the lock.

<!-- will block what, other requests for the lock? Or block access to the data?
-->
<!-- This is where I hope our earlier definition of "block" that I added will
help; I've also reworded to reinforce that /Carol -->
=======
single-threaded context for simplicity</span>

As with many types, we create a `Mutex<T>` using the associated function `new`.
To access the data inside the mutex, we use the `lock` method to acquire the
lock. This call will block the current thread so it can’t do any work until
it’s our turn to have the lock.
>>>>>>> ec566082

The call to `lock` would fail if another thread holding the lock panicked. In
that case, no one would ever be able to get the lock, so we’ve chosen to
`unwrap` and have this thread panic if we’re in that situation.

<<<<<<< HEAD
<!-- As in, the lock would be released? What would failure look like? -->
<!-- As in we wouldn't ever be able to get the lock, I've clarified /Carol -->

Once we’ve acquired the lock, we can treat the return value, named `num` in
this case, as a mutable reference to the data inside. The type system ensures
that we acquire a lock before using this value: `Mutex<i32>` is not an `i32`,
so we *must* acquire the lock in order to be able to use the `i32` value. We
can’t forget; the type system won’t let us do it otherwise.

As you may suspect, `Mutex<T>` is a smart pointer. More accurately, the call to
`lock` *returns* a smart pointer called `MutexGuard`. This smart pointer
implements `Deref` to point at our inner data, and also has a `Drop`
implementation that releases the lock automatically when `MutexGuard` goes out
of scope, which happens at the end of the inner scope in Listing 16-12. This
way, we don’t risk forgetting to release the lock and blocking it from use by
other threads, because it happens automatically.

After dropping the lock, we can print out the mutex value and see that we were
able to change the inner `i32` to 6.
=======
After we’ve acquired the lock, we can treat the return value, named `num` in
this case, as a mutable reference to the data inside. The type system ensures
that we acquire a lock before using the value in `m`: `Mutex<i32>` is not an
`i32`, so we *must* acquire the lock to be able to use the `i32` value. We
can’t forget; the type system won’t let us access the inner `i32` otherwise.

As you might suspect, `Mutex<T>` is a smart pointer. More accurately, the call
to `lock` *returns* a smart pointer called `MutexGuard`. This smart pointer
implements `Deref` to point at our inner data; the smart pointer also has a
`Drop` implementation that releases the lock automatically when a `MutexGuard`
goes out of scope, which happens at the end of the inner scope in Listing
16-12. As a result, we don’t risk forgetting to release the lock and blocking
the mutex from being used by other threads because the lock release happens
automatically.

After dropping the lock, we can print the mutex value and see that we were able
to change the inner `i32` to 6.
>>>>>>> ec566082

#### Sharing a `Mutex<T>` Between Multiple Threads

Now, let’s try to share a value between multiple threads using `Mutex<T>`.
We’ll spin up 10 threads and have them each increment a counter value by 1, so
the counter goes from 0 to 10. Note that the next few examples will have
compiler errors, and we’ll use those errors to learn more about using
`Mutex<T>` and how Rust helps us use it correctly. Listing 16-13 has our
starting example:

<span class="filename">Filename: src/main.rs</span>

```rust,ignore
use std::sync::Mutex;
use std::thread;

fn main() {
    let counter = Mutex::new(0);
    let mut handles = vec![];

    for _ in 0..10 {
        let handle = thread::spawn(move || {
            let mut num = counter.lock().unwrap();

            *num += 1;
        });
        handles.push(handle);
    }

    for handle in handles {
        handle.join().unwrap();
    }

    println!("Result: {}", *counter.lock().unwrap());
}
```

<span class="caption">Listing 16-13: Ten threads each increment a counter
guarded by a `Mutex<T>`</span>

<<<<<<< HEAD
We’re creating a `counter` variable to hold an `i32` inside a `Mutex<T>`, like
we did in Listing 16-12. Next, we’re creating 10 threads by mapping over a
range of numbers. We use `thread::spawn` and give all the threads the same
closure, one that moves the counter into the thread, acquires a lock on the
`Mutex<T>` by calling the `lock` method, and then adds 1 to the value in the
mutex. When a thread finishes running its closure, `num` will go out of scope
and release the lock so another thread can acquire it.

In the main thread, we collect all the join handles like we did in Listing
16-2, and then call `join` on each to make sure all the threads finish. At that
point, the main thread will acquire the lock and print out the result of this
program.

We hinted that this example won’t compile, now let’s find out why!

<!-- Hm, since we already saw this error, where we need to include move, maybe
we could skip it here and just include move in the initial program, to focus
more on the new error and new concepts -- what do you think? -->
<!-- Ok, cut! /Carol -->
=======
We’re creating a `counter` variable to hold an `i32` inside a `Mutex<T>`, as we
did in Listing 16-12. Next, we’re creating 10 threads by mapping over a range
of numbers. We use `thread::spawn` and give all the threads the same closure,
one that moves the counter into the thread, acquires a lock on the `Mutex<T>`
by calling the `lock` method, and then adds 1 to the value in the mutex. When a
thread finishes running its closure, `num` will go out of scope and release the
lock so another thread can acquire it.

In the main thread, we collect all the join handles, as we did in Listing 16-2,
and then call `join` on each to make sure all the threads finish. At that
point, the main thread will acquire the lock and print the result of this
program.

We hinted that this example won’t compile, now let’s find out why!
>>>>>>> ec566082

```text
error[E0382]: capture of moved value: `counter`
  --> src/main.rs:10:27
   |
9  |         let handle = thread::spawn(move || {
   |                                    ------- value moved (into closure) here
10 |             let mut num = counter.lock().unwrap();
   |                           ^^^^^^^ value captured here after move
   |
   = note: move occurs because `counter` has type `std::sync::Mutex<i32>`,
   which does not implement the `Copy` trait

error[E0382]: use of moved value: `counter`
  --> src/main.rs:21:29
   |
9  |         let handle = thread::spawn(move || {
   |                                    ------- value moved (into closure) here
...
21 |     println!("Result: {}", *counter.lock().unwrap());
   |                             ^^^^^^^ value used here after move
   |
   = note: move occurs because `counter` has type `std::sync::Mutex<i32>`,
   which does not implement the `Copy` trait

error: aborting due to 2 previous errors
```

<<<<<<< HEAD
The error message is saying that the `counter` value is moved into the closure,
then is captured when we call `lock`. That sounds like what we wanted, but it’s
not allowed!

Let’s reason this out by simplifying the program. Instead of making 10 threads
in a `for` loop, let’s just make two threads without a loop and see what
happens then. Replace the first `for` loop in Listing 16-13 with this code
instead:
=======
The error message states that the `counter` value is moved into the closure and
then is captured when we call `lock`. That description sounds like what we
wanted, but it’s not allowed!

Let’s figure this out by simplifying the program. Instead of making 10 threads
in a `for` loop, let’s just make two threads without a loop and see what
happens. Replace the first `for` loop in Listing 16-13 with this code instead:
>>>>>>> ec566082

```rust,ignore
let handle = thread::spawn(move || {
    let mut num = counter.lock().unwrap();

    *num += 1;
});
handles.push(handle);

let handle2 = thread::spawn(move || {
    let mut num2 = counter.lock().unwrap();

    *num2 += 1;
});
handles.push(handle2);
```

We make two threads and change the variable names used with the second thread
<<<<<<< HEAD
to `handle2` and `num2`. When we run this time, compiling gives us:
=======
to `handle2` and `num2`. When we run the code this time, compiling gives us the
following:
>>>>>>> ec566082

```text
error[E0382]: capture of moved value: `counter`
  --> src/main.rs:16:24
   |
8  |     let handle = thread::spawn(move || {
   |                                ------- value moved (into closure) here
...
16 |         let mut num2 = counter.lock().unwrap();
   |                        ^^^^^^^ value captured here after move
   |
   = note: move occurs because `counter` has type `std::sync::Mutex<i32>`,
   which does not implement the `Copy` trait

error[E0382]: use of moved value: `counter`
  --> src/main.rs:26:29
   |
8  |     let handle = thread::spawn(move || {
   |                                ------- value moved (into closure) here
...
26 |     println!("Result: {}", *counter.lock().unwrap());
   |                             ^^^^^^^ value used here after move
   |
   = note: move occurs because `counter` has type `std::sync::Mutex<i32>`,
   which does not implement the `Copy` trait

error: aborting due to 2 previous errors
```

<<<<<<< HEAD
Aha! The first error message tells us that `counter` is moved into the closure
for the thread associated with `handle`. That move is preventing us from
capturing `counter` when we try to call `lock` on it and store the result in
`num2` in the second thread! So Rust is telling us that we can’t move ownership
of `counter` into multiple threads. This was hard to see before because our
threads were in a loop, and Rust can’t point to different threads in different
iterations of the loop. Let’s try to fix this with a multiple-ownership method
we saw in Chapter 15.

#### Multiple Ownership with Multiple Threads

In Chapter 15, we were able to give a value multiple owners by using the smart
pointer `Rc<T>` to create a reference-counted value. Let’s try to do the same
here and see what happens. We’ll wrap the `Mutex<T>` in `Rc<T>` in Listing
16-14, and clone the `Rc<T>` before moving ownership to the thread. Now we’ve
seen the errors, we’ll also switch back to using the `for` loop, and we’ll keep
the `move` keyword with the closure:
=======
Aha! The first error message indicates that `counter` is moved into the closure
for the thread associated with `handle`. That move is preventing us from
capturing `counter` when we try to call `lock` on it and store the result in
`num2` in the second thread! So Rust is telling us that we can’t move ownership
of `counter` into multiple threads. This was hard to see earlier because our
threads were in a loop, and Rust can’t point to different threads in different
iterations of the loop. Let’s fix the compiler error with a multiple-ownership
method we discussed in Chapter 15.

#### Multiple Ownership with Multiple Threads

In Chapter 15, we gave a value multiple owners by using the smart pointer
`Rc<T>` to create a reference-counted value. Let’s do the same here and see
what happens. We’ll wrap the `Mutex<T>` in `Rc<T>` in Listing 16-14 and clone
the `Rc<T>` before moving ownership to the thread. Now that we’ve seen the
errors, we’ll also switch back to using the `for` loop, and we’ll keep the
`move` keyword with the closure:
>>>>>>> ec566082

<span class="filename">Filename: src/main.rs</span>

```rust,ignore
use std::rc::Rc;
use std::sync::Mutex;
use std::thread;

fn main() {
    let counter = Rc::new(Mutex::new(0));
    let mut handles = vec![];

    for _ in 0..10 {
<<<<<<< HEAD
    	let counter = Rc::clone(&counter);
=======
        let counter = Rc::clone(&counter);
>>>>>>> ec566082
        let handle = thread::spawn(move || {
            let mut num = counter.lock().unwrap();

            *num += 1;
        });
        handles.push(handle);
    }

    for handle in handles {
        handle.join().unwrap();
    }

    println!("Result: {}", *counter.lock().unwrap());
}
```

<span class="caption">Listing 16-14: Attempting to use `Rc<T>` to allow
multiple threads to own the `Mutex<T>`</span>

Once again, we compile and get... different errors! The compiler is teaching us
a lot.

```text
error[E0277]: the trait bound `std::rc::Rc<std::sync::Mutex<i32>>:
std::marker::Send` is not satisfied in `[closure@src/main.rs:11:36:
15:10
counter:std::rc::Rc<std::sync::Mutex<i32>>]`
  --> src/main.rs:11:22
   |
11 |         let handle = thread::spawn(move || {
   |                      ^^^^^^^^^^^^^ `std::rc::Rc<std::sync::Mutex<i32>>`
cannot be sent between threads safely
   |
   = help: within `[closure@src/main.rs:11:36: 15:10
counter:std::rc::Rc<std::sync::Mutex<i32>>]`, the trait `std::marker::Send` is
not implemented for `std::rc::Rc<std::sync::Mutex<i32>>`
   = note: required because it appears within the type
`[closure@src/main.rs:11:36: 15:10
counter:std::rc::Rc<std::sync::Mutex<i32>>]`
   = note: required by `std::thread::spawn`
```

<<<<<<< HEAD
Wow, that’s quite wordy! Here are some important parts to pick out: the first
note says `Rc<Mutex<i32>> cannot be sent between threads safely`. The reason
for this is in the error message, which, once distilled, says `the trait bound
Send is not satisfied`. We’re going to talk about `Send` in the next section;
it’s one of the traits that ensures the types we use with threads are meant for
use in concurrent situations.

<!-- Maybe we need to save this discussion until after talking about Send?
Otherwise, you might expand on this, what is the reader taking away here? -->
<!-- The reader should take away that we can't use `Rc<T>` with threads, and
we're not sure how to point that out without mentioning `Send`. /Carol -->

Unfortunately, `Rc<T>` is not safe to share across threads. When `Rc<T>`
manages the reference count, it adds to the count for each call to `clone` and
subtracts from the count when each clone is dropped, but it doesn’t use any
concurrency primitives to make sure that changes to the count can’t be
interrupted by another thread. This could lead to wrong counts: subtle bugs
that could in turn lead to memory leaks or a value being dropped before we’re
done with it. What we need is a type exactly like `Rc<T>`, but that makes
changes to the reference count in a thread-safe way.

#### Atomic Reference Counting with `Arc<T>`

Luckily for us, there *is* a type like `Rc<T>` that’s safe to use in concurrent
situations: `Arc<T>`. The ‘a’ stands for *atomic*, meaning it’s an *atomically
reference counted* type. Atomics are an additional kind of concurrency
primitive that we won’t cover in detail here; see the standard library
documentation for `std::sync::atomic` for more details. What you need to know
here is that atomics work like primitive types, but are safe to share across
threads.

You might then wonder why all primitive types aren’t atomic, and why standard
library types aren’t implemented to use `Arc<T>` by default. The reason is that
thread safety comes with a performance penalty that you only want to pay when
you really need to. If you’re only doing operations on values within a single
thread, your code can run faster if it doesn’t have to enforce the guarantees
atomics provide.

Back to our example: `Arc<T>` and `Rc<T>` have the same API, so we fix our
program by changing the `use` line and the call to `new`. The code in Listing
16-15 will finally compile and run:
=======
Wow, that error message is very wordy! Here are some important parts to focus
on: the first inline error says `` `std::rc::Rc<std::sync::Mutex<i32>>` cannot
be sent between threads safely ``. The reason for this is in the next important
part to focus on, the error message. The distilled error message says `` the
trait bound `Send` is not satisfied ``. We’ll talk about `Send` in the next
section: it’s one of the traits that ensures the types we use with threads are
meant for use in concurrent situations.

Unfortunately, `Rc<T>` is not safe to share across threads. When `Rc<T>`
manages the reference count, it adds to the count for each call to `clone` and
subtracts from the count when each clone is dropped. But it doesn’t use any
concurrency primitives to make sure that changes to the count can’t be
interrupted by another thread. This could lead to wrong counts—subtle bugs that
could in turn lead to memory leaks or a value being dropped before we’re done
with it. What we need is a type exactly like `Rc<T>` but one that makes changes
to the reference count in a thread-safe way.

#### Atomic Reference Counting with `Arc<T>`

Fortunately, `Arc<T>` *is* a type like `Rc<T>` that is safe to use in
concurrent situations. The ‘a’ stands for *atomic*, meaning it’s an *atomically
reference counted* type. Atomics are an additional kind of concurrency
primitive that we won’t cover in detail here: see the standard library
documentation for `std::sync::atomic` for more details. At this point, you just
need to know that atomics work like primitive types but are safe to share
across threads.

You might then wonder why all primitive types aren’t atomic and why standard
library types aren’t implemented to use `Arc<T>` by default. The reason is that
thread safety comes with a performance penalty that you only want to pay when
you really need to. If you’re just performing operations on values within a
single thread, your code can run faster if it doesn’t have to enforce the
guarantees atomics provide.

Let’s return to our example: `Arc<T>` and `Rc<T>` have the same API, so we fix
our program by changing the `use` line and the call to `new`. The code in
Listing 16-15 will finally compile and run:
>>>>>>> ec566082

<span class="filename">Filename: src/main.rs</span>

```rust
use std::sync::{Mutex, Arc};
use std::thread;

fn main() {
    let counter = Arc::new(Mutex::new(0));
    let mut handles = vec![];

    for _ in 0..10 {
<<<<<<< HEAD
    	let counter = Arc::clone(&counter);
=======
        let counter = Arc::clone(&counter);
>>>>>>> ec566082
        let handle = thread::spawn(move || {
            let mut num = counter.lock().unwrap();

            *num += 1;
        });
        handles.push(handle);
    }

    for handle in handles {
        handle.join().unwrap();
    }

    println!("Result: {}", *counter.lock().unwrap());
}
```

<span class="caption">Listing 16-15: Using an `Arc<T>` to wrap the `Mutex<T>`
to be able to share ownership across multiple threads</span>

This code will print the following:

```text
Result: 10
```

We did it! We counted from 0 to 10, which may not seem very impressive, but it
<<<<<<< HEAD
did teach us a lot about `Mutex<T>` and thread safety! This structure could
also be used to do more complicated operations than just incrementing a
counter: these methods allow us to divide calculations up into independent
parts, which we could split across threads, and then we can use a `Mutex<T>` to
have each thread update the final result with its part.

### Similarities between `RefCell<T>`/`Rc<T>` and `Mutex<T>`/`Arc<T>`

You may have noticed that `counter` is immutable but we could get a mutable
reference to the value inside it; this means `Mutex<T>` provides interior
mutability, like the `Cell` family does. In the same way we used `RefCell<T>`
in Chapter 15 to allow us to mutate contents inside an `Rc<T>`, we use
`Mutex<T>` to mutate contents inside of an `Arc<T>`.

Another thing to note is that Rust can’t prevent us from all kinds of logic
errors when using `Mutex<T>`. Recall from Chapter 15 that using `Rc<T>` came
with the risk of creating reference cycles, where two `Rc<T>` values refer to
each other, causing memory leaks. Similarly, `Mutex<T>` comes the risk of
*deadlocks*. These occur when an operation needs to lock two resources and two
threads have each acquired one of the locks, causing them to wait for each
other forever. If you’re interested in this topic, try creating a Rust program
that has a deadlock, then research deadlock mitigation strategies for mutexes
in any language, and have a go at implementing them in Rust. The standard
library API documentation for `Mutex<T>` and `MutexGuard` will have useful
information.

<!--Rust's type system and ownership has made sure that our threads have
exclusive access to the shared value when they're updating it, so the threads
won't overwrite each other's answers in unpredictable ways. It took us a while
to work with the compiler to get everything right, but we've saved future time
that might be spent trying to reproduce subtly incorrect scenarios that only
happen when the threads run in a particular order.-->
<!-- Feel free to contradict me, but I think this has come across in the
chapters, I'm suggesting cutting just to keep focus, keep it moving -->
<!-- We're tentatively okay with cutting this, but again we want to convince
people who are skeptical that dealing with ownership is worth it /Carol -->

Let’s round out this chapter by talking about the `Send` and `Sync` traits and
how we could use them with custom types.
=======
did teach us a lot about `Mutex<T>` and thread safety. You could also use this
program’s structure to do more complicated operations than just incrementing a
counter. Using this strategy, you can divide a calculation into independent
parts, split those parts across threads, then use a `Mutex<T>` to have each
thread update the final result with its part.

### Similarities Between `RefCell<T>`/`Rc<T>` and `Mutex<T>`/`Arc<T>`

You might have noticed that `counter` is immutable, but we could get a mutable
reference to the value inside it; this means `Mutex<T>` provides interior
mutability, like the `Cell` family does. In the same way we used `RefCell<T>`
in Chapter 15 to allow us to mutate contents inside an `Rc<T>`, we use
`Mutex<T>` to mutate contents inside an `Arc<T>`.

Another detail to note is that Rust can’t protect us from all kinds of logic
errors when we use `Mutex<T>`. Recall in Chapter 15 that using `Rc<T>` came
with the risk of creating reference cycles, where two `Rc<T>` values refer to
each other, causing memory leaks. Similarly, `Mutex<T>` comes with the risk of
creating *deadlocks*. These occur when an operation needs to lock two resources
and two threads have each acquired one of the locks, causing them to wait for
each other forever. If you’re interested in deadlocks, try creating a Rust
program that has a deadlock; then research deadlock mitigation strategies for
mutexes in any language and have a go at implementing them in Rust. The
standard library API documentation for `Mutex<T>` and `MutexGuard` offers
useful information.

We’ll round out this chapter by talking about the `Send` and `Sync` traits, and
how we can use them with custom types.
>>>>>>> ec566082
<|MERGE_RESOLUTION|>--- conflicted
+++ resolved
@@ -1,65 +1,5 @@
 ## Shared State Concurrency
 
-<<<<<<< HEAD
-Message passing is a fine way of dealing with concurrency, but it’s not the
-only one. Consider this slogan again:
-
-> Do not communicate by sharing memory; instead, share memory by
-> communicating.
-
-What would “communicate by sharing memory” look like? And moreover, why would
-message passing enthusiasts choose not to use it and do the opposite instead?
-
-<!-- Can you expand here? I wasn't sure where we were getting the idea that
-message passers hated and inverted memory sharing -->
-<!-- I'm not sure where you got "hate" from :) I've tried to reword. We're
-getting this idea from the slogan that the Go programming language espouses
-that we discussed earlier /Carol -->
-
-In a way, channels in any programming language are sort of like single
-ownership, because once you transfer a value down a channel, you shouldn’t use
-that value any longer. Shared memory concurrency is sort of like multiple
-ownership: multiple threads can access the same memory location at the same
-time. As we saw in Chapter 15 where multiple ownership was made possible by
-smart pointers, multiple ownership can add additional complexity because these
-different owners need managing.
-
-Rust’s type system and ownership rules assist a lot in getting this management
-correct, though. For an example, let’s look at one of the more common
-concurrency primitives for shared memory: mutexes.
-
-### Mutexes Allow Access to Data from One Thread at a Time
-
-A *mutex* is a concurrency primitive for sharing memory. It’s short for “mutual
-exclusion”, as in, it only allows one thread to access some data at any given
-time. In order to access the data in a mutex, a thread must first signal that
-it wants access by asking to acquire the mutex’s *lock*. The lock is a data
-structure that is part of the mutex that keeps track of who currently has
-exclusive access to the data. We therefore describe the mutex as *guarding* the
-data it holds via the locking system.
-
-Mutexes have a reputation for being hard to use because there are some
-rules you have to remember:
-
-<!-- below -- what is the lock, here? Can you define that outright? And make it
-clear that the mutex is the guard? -->
-<!-- I've added definitions/explanations above /Carol -->
-
-1. You must attempt to acquire the lock before using the data.
-2. Once you’re done with the data that’s guarded by the mutex, you must unlock
-   the data so other threads can acquire the lock.
-
-For a real-world metaphor of a mutex, imagine a panel discussion at a
-conference with only one microphone. Before a panelist may speak, they have to
-ask or signal that they would like to use the microphone. Once they get the
-microphone, they may talk for as long as they would like, then hand the
-microphone to the next panelist who requests to speak. If a panelist forgets to
-hand the microphone off when they’re finished with it, no one else is able to
-speak. If management of the shared microphone goes wrong, the panel would not
-work as planned!
-
-Management of mutexes can be incredibly tricky to get right, and that’s why so
-=======
 Message passing is a fine way of handling concurrency, but it’s not the only
 one. Consider this part of the slogan from the Go language documentation again:
 “communicate by sharing memory.”
@@ -103,19 +43,13 @@
 work as planned!
 
 Management of mutexes can be incredibly tricky to get right, which is why so
->>>>>>> ec566082
 many people are enthusiastic about channels. However, thanks to Rust’s type
 system and ownership rules, we can’t get locking and unlocking wrong.
 
 #### The API of `Mutex<T>`
 
-<<<<<<< HEAD
-Let’s start simply with an example of using a mutex in a single-threaded
-context, shown in Listing 16-12:
-=======
 As an example of how to use a mutex, let’s start by using a mutex in a
 single-threaded context, as shown in Listing 16-12:
->>>>>>> ec566082
 
 <span class="filename">Filename: src/main.rs</span>
 
@@ -135,52 +69,17 @@
 ```
 
 <span class="caption">Listing 16-12: Exploring the API of `Mutex<T>` in a
-<<<<<<< HEAD
-single threaded context for simplicity</span>
-
-As with many types, we create a `Mutex<T>` using the associated function `new`.
-To access the data inside the mutex, we use the `lock` method to acquire the
-lock. This call will block the current thread so that it can’t do any work
-until it’s our turn to have the lock.
-
-<!-- will block what, other requests for the lock? Or block access to the data?
--->
-<!-- This is where I hope our earlier definition of "block" that I added will
-help; I've also reworded to reinforce that /Carol -->
-=======
 single-threaded context for simplicity</span>
 
 As with many types, we create a `Mutex<T>` using the associated function `new`.
 To access the data inside the mutex, we use the `lock` method to acquire the
 lock. This call will block the current thread so it can’t do any work until
 it’s our turn to have the lock.
->>>>>>> ec566082
 
 The call to `lock` would fail if another thread holding the lock panicked. In
 that case, no one would ever be able to get the lock, so we’ve chosen to
 `unwrap` and have this thread panic if we’re in that situation.
 
-<<<<<<< HEAD
-<!-- As in, the lock would be released? What would failure look like? -->
-<!-- As in we wouldn't ever be able to get the lock, I've clarified /Carol -->
-
-Once we’ve acquired the lock, we can treat the return value, named `num` in
-this case, as a mutable reference to the data inside. The type system ensures
-that we acquire a lock before using this value: `Mutex<i32>` is not an `i32`,
-so we *must* acquire the lock in order to be able to use the `i32` value. We
-can’t forget; the type system won’t let us do it otherwise.
-
-As you may suspect, `Mutex<T>` is a smart pointer. More accurately, the call to
-`lock` *returns* a smart pointer called `MutexGuard`. This smart pointer
-implements `Deref` to point at our inner data, and also has a `Drop`
-implementation that releases the lock automatically when `MutexGuard` goes out
-of scope, which happens at the end of the inner scope in Listing 16-12. This
-way, we don’t risk forgetting to release the lock and blocking it from use by
-other threads, because it happens automatically.
-
-After dropping the lock, we can print out the mutex value and see that we were
-able to change the inner `i32` to 6.
-=======
 After we’ve acquired the lock, we can treat the return value, named `num` in
 this case, as a mutable reference to the data inside. The type system ensures
 that we acquire a lock before using the value in `m`: `Mutex<i32>` is not an
@@ -198,7 +97,6 @@
 
 After dropping the lock, we can print the mutex value and see that we were able
 to change the inner `i32` to 6.
->>>>>>> ec566082
 
 #### Sharing a `Mutex<T>` Between Multiple Threads
 
@@ -239,27 +137,6 @@
 <span class="caption">Listing 16-13: Ten threads each increment a counter
 guarded by a `Mutex<T>`</span>
 
-<<<<<<< HEAD
-We’re creating a `counter` variable to hold an `i32` inside a `Mutex<T>`, like
-we did in Listing 16-12. Next, we’re creating 10 threads by mapping over a
-range of numbers. We use `thread::spawn` and give all the threads the same
-closure, one that moves the counter into the thread, acquires a lock on the
-`Mutex<T>` by calling the `lock` method, and then adds 1 to the value in the
-mutex. When a thread finishes running its closure, `num` will go out of scope
-and release the lock so another thread can acquire it.
-
-In the main thread, we collect all the join handles like we did in Listing
-16-2, and then call `join` on each to make sure all the threads finish. At that
-point, the main thread will acquire the lock and print out the result of this
-program.
-
-We hinted that this example won’t compile, now let’s find out why!
-
-<!-- Hm, since we already saw this error, where we need to include move, maybe
-we could skip it here and just include move in the initial program, to focus
-more on the new error and new concepts -- what do you think? -->
-<!-- Ok, cut! /Carol -->
-=======
 We’re creating a `counter` variable to hold an `i32` inside a `Mutex<T>`, as we
 did in Listing 16-12. Next, we’re creating 10 threads by mapping over a range
 of numbers. We use `thread::spawn` and give all the threads the same closure,
@@ -274,7 +151,6 @@
 program.
 
 We hinted that this example won’t compile, now let’s find out why!
->>>>>>> ec566082
 
 ```text
 error[E0382]: capture of moved value: `counter`
@@ -303,16 +179,6 @@
 error: aborting due to 2 previous errors
 ```
 
-<<<<<<< HEAD
-The error message is saying that the `counter` value is moved into the closure,
-then is captured when we call `lock`. That sounds like what we wanted, but it’s
-not allowed!
-
-Let’s reason this out by simplifying the program. Instead of making 10 threads
-in a `for` loop, let’s just make two threads without a loop and see what
-happens then. Replace the first `for` loop in Listing 16-13 with this code
-instead:
-=======
 The error message states that the `counter` value is moved into the closure and
 then is captured when we call `lock`. That description sounds like what we
 wanted, but it’s not allowed!
@@ -320,7 +186,6 @@
 Let’s figure this out by simplifying the program. Instead of making 10 threads
 in a `for` loop, let’s just make two threads without a loop and see what
 happens. Replace the first `for` loop in Listing 16-13 with this code instead:
->>>>>>> ec566082
 
 ```rust,ignore
 let handle = thread::spawn(move || {
@@ -339,12 +204,8 @@
 ```
 
 We make two threads and change the variable names used with the second thread
-<<<<<<< HEAD
-to `handle2` and `num2`. When we run this time, compiling gives us:
-=======
 to `handle2` and `num2`. When we run the code this time, compiling gives us the
 following:
->>>>>>> ec566082
 
 ```text
 error[E0382]: capture of moved value: `counter`
@@ -374,25 +235,6 @@
 error: aborting due to 2 previous errors
 ```
 
-<<<<<<< HEAD
-Aha! The first error message tells us that `counter` is moved into the closure
-for the thread associated with `handle`. That move is preventing us from
-capturing `counter` when we try to call `lock` on it and store the result in
-`num2` in the second thread! So Rust is telling us that we can’t move ownership
-of `counter` into multiple threads. This was hard to see before because our
-threads were in a loop, and Rust can’t point to different threads in different
-iterations of the loop. Let’s try to fix this with a multiple-ownership method
-we saw in Chapter 15.
-
-#### Multiple Ownership with Multiple Threads
-
-In Chapter 15, we were able to give a value multiple owners by using the smart
-pointer `Rc<T>` to create a reference-counted value. Let’s try to do the same
-here and see what happens. We’ll wrap the `Mutex<T>` in `Rc<T>` in Listing
-16-14, and clone the `Rc<T>` before moving ownership to the thread. Now we’ve
-seen the errors, we’ll also switch back to using the `for` loop, and we’ll keep
-the `move` keyword with the closure:
-=======
 Aha! The first error message indicates that `counter` is moved into the closure
 for the thread associated with `handle`. That move is preventing us from
 capturing `counter` when we try to call `lock` on it and store the result in
@@ -410,7 +252,6 @@
 the `Rc<T>` before moving ownership to the thread. Now that we’ve seen the
 errors, we’ll also switch back to using the `for` loop, and we’ll keep the
 `move` keyword with the closure:
->>>>>>> ec566082
 
 <span class="filename">Filename: src/main.rs</span>
 
@@ -424,11 +265,7 @@
     let mut handles = vec![];
 
     for _ in 0..10 {
-<<<<<<< HEAD
-    	let counter = Rc::clone(&counter);
-=======
         let counter = Rc::clone(&counter);
->>>>>>> ec566082
         let handle = thread::spawn(move || {
             let mut num = counter.lock().unwrap();
 
@@ -471,49 +308,6 @@
    = note: required by `std::thread::spawn`
 ```
 
-<<<<<<< HEAD
-Wow, that’s quite wordy! Here are some important parts to pick out: the first
-note says `Rc<Mutex<i32>> cannot be sent between threads safely`. The reason
-for this is in the error message, which, once distilled, says `the trait bound
-Send is not satisfied`. We’re going to talk about `Send` in the next section;
-it’s one of the traits that ensures the types we use with threads are meant for
-use in concurrent situations.
-
-<!-- Maybe we need to save this discussion until after talking about Send?
-Otherwise, you might expand on this, what is the reader taking away here? -->
-<!-- The reader should take away that we can't use `Rc<T>` with threads, and
-we're not sure how to point that out without mentioning `Send`. /Carol -->
-
-Unfortunately, `Rc<T>` is not safe to share across threads. When `Rc<T>`
-manages the reference count, it adds to the count for each call to `clone` and
-subtracts from the count when each clone is dropped, but it doesn’t use any
-concurrency primitives to make sure that changes to the count can’t be
-interrupted by another thread. This could lead to wrong counts: subtle bugs
-that could in turn lead to memory leaks or a value being dropped before we’re
-done with it. What we need is a type exactly like `Rc<T>`, but that makes
-changes to the reference count in a thread-safe way.
-
-#### Atomic Reference Counting with `Arc<T>`
-
-Luckily for us, there *is* a type like `Rc<T>` that’s safe to use in concurrent
-situations: `Arc<T>`. The ‘a’ stands for *atomic*, meaning it’s an *atomically
-reference counted* type. Atomics are an additional kind of concurrency
-primitive that we won’t cover in detail here; see the standard library
-documentation for `std::sync::atomic` for more details. What you need to know
-here is that atomics work like primitive types, but are safe to share across
-threads.
-
-You might then wonder why all primitive types aren’t atomic, and why standard
-library types aren’t implemented to use `Arc<T>` by default. The reason is that
-thread safety comes with a performance penalty that you only want to pay when
-you really need to. If you’re only doing operations on values within a single
-thread, your code can run faster if it doesn’t have to enforce the guarantees
-atomics provide.
-
-Back to our example: `Arc<T>` and `Rc<T>` have the same API, so we fix our
-program by changing the `use` line and the call to `new`. The code in Listing
-16-15 will finally compile and run:
-=======
 Wow, that error message is very wordy! Here are some important parts to focus
 on: the first inline error says `` `std::rc::Rc<std::sync::Mutex<i32>>` cannot
 be sent between threads safely ``. The reason for this is in the next important
@@ -551,7 +345,6 @@
 Let’s return to our example: `Arc<T>` and `Rc<T>` have the same API, so we fix
 our program by changing the `use` line and the call to `new`. The code in
 Listing 16-15 will finally compile and run:
->>>>>>> ec566082
 
 <span class="filename">Filename: src/main.rs</span>
 
@@ -564,11 +357,7 @@
     let mut handles = vec![];
 
     for _ in 0..10 {
-<<<<<<< HEAD
-    	let counter = Arc::clone(&counter);
-=======
         let counter = Arc::clone(&counter);
->>>>>>> ec566082
         let handle = thread::spawn(move || {
             let mut num = counter.lock().unwrap();
 
@@ -595,47 +384,6 @@
 ```
 
 We did it! We counted from 0 to 10, which may not seem very impressive, but it
-<<<<<<< HEAD
-did teach us a lot about `Mutex<T>` and thread safety! This structure could
-also be used to do more complicated operations than just incrementing a
-counter: these methods allow us to divide calculations up into independent
-parts, which we could split across threads, and then we can use a `Mutex<T>` to
-have each thread update the final result with its part.
-
-### Similarities between `RefCell<T>`/`Rc<T>` and `Mutex<T>`/`Arc<T>`
-
-You may have noticed that `counter` is immutable but we could get a mutable
-reference to the value inside it; this means `Mutex<T>` provides interior
-mutability, like the `Cell` family does. In the same way we used `RefCell<T>`
-in Chapter 15 to allow us to mutate contents inside an `Rc<T>`, we use
-`Mutex<T>` to mutate contents inside of an `Arc<T>`.
-
-Another thing to note is that Rust can’t prevent us from all kinds of logic
-errors when using `Mutex<T>`. Recall from Chapter 15 that using `Rc<T>` came
-with the risk of creating reference cycles, where two `Rc<T>` values refer to
-each other, causing memory leaks. Similarly, `Mutex<T>` comes the risk of
-*deadlocks*. These occur when an operation needs to lock two resources and two
-threads have each acquired one of the locks, causing them to wait for each
-other forever. If you’re interested in this topic, try creating a Rust program
-that has a deadlock, then research deadlock mitigation strategies for mutexes
-in any language, and have a go at implementing them in Rust. The standard
-library API documentation for `Mutex<T>` and `MutexGuard` will have useful
-information.
-
-<!--Rust's type system and ownership has made sure that our threads have
-exclusive access to the shared value when they're updating it, so the threads
-won't overwrite each other's answers in unpredictable ways. It took us a while
-to work with the compiler to get everything right, but we've saved future time
-that might be spent trying to reproduce subtly incorrect scenarios that only
-happen when the threads run in a particular order.-->
-<!-- Feel free to contradict me, but I think this has come across in the
-chapters, I'm suggesting cutting just to keep focus, keep it moving -->
-<!-- We're tentatively okay with cutting this, but again we want to convince
-people who are skeptical that dealing with ownership is worth it /Carol -->
-
-Let’s round out this chapter by talking about the `Send` and `Sync` traits and
-how we could use them with custom types.
-=======
 did teach us a lot about `Mutex<T>` and thread safety. You could also use this
 program’s structure to do more complicated operations than just incrementing a
 counter. Using this strategy, you can divide a calculation into independent
@@ -663,5 +411,4 @@
 useful information.
 
 We’ll round out this chapter by talking about the `Send` and `Sync` traits, and
-how we can use them with custom types.
->>>>>>> ec566082
+how we can use them with custom types.