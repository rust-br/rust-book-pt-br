--- conflicted
+++ resolved
@@ -1,87 +1,6 @@
 # Smart Pointers
 
 A *pointer* is a general concept for a variable that contains an address in
-<<<<<<< HEAD
-memory. This address refers to, or “points at”, some other data. The most
-common kind of pointer in Rust is a *reference*, which we learned about in
-Chapter 4. References are indicated by the `&` symbol and borrow the value that
-they point to. They don’t have any special abilities other than referring to
-data. They also don’t have any overhead, so they’re used the most often.
-
-*Smart pointers*, on the other hand, are data structures that act like a
-pointer, but they also have additional metadata and capabilities. The concept
-of smart pointers isn’t unique to Rust; it originated in C++ and exists in
-other languages as well. The different smart pointers defined in Rust’s
-standard library provide extra functionality beyond what references provide.
-One example that we’ll explore in this chapter is the *reference counting*
-smart pointer type, which enables you to have multiple owners of data. The
-reference counting smart pointer keeps track of how many owners there are, and
-when there aren’t any remaining, the smart pointer takes care of cleaning up
-the data.
-
-<!-- maybe a brief explanation what deref and drop? I'm not really sure what
-reference counting is here too, can you outline that in brief?-->
-<!-- We've added a quick explanation of reference counting here and a brief
-explanation of deref and drop below. /Carol -->
-
-<!--(regarding C++) if this is relevant here, can you expand? Are we saying
-they will be familiar to C++ people? -->
-<!-- We were trying to say that "smart pointer" isn't something particular to
-Rust; we've tried to clarify. /Carol -->
-
-In Rust, where we have the concept of ownership and borrowing, an additional
-difference between references and smart pointers is that references are a kind
-of pointer that only borrow data; by contrast, in many cases, smart pointers
-*own* the data that they point to.
-
-We’ve actually already encountered a few smart pointers in this book, such as
-`String` and `Vec<T>` from Chapter 8, though we didn’t call them smart pointers
-at the time. Both these types count as smart pointers because they own some
-memory and allow you to manipulate it. They also have metadata (such as their
-capacity) and extra capabilities or guarantees (such as `String` ensuring its
-data will always be valid UTF-8).
-
-<!-- Above: we said smart pointers don't own values earlier but in the
-paragraph above we're saying String and Vec own memory, is that a
-contradiction? -->
-<!-- Our original text read: "In Rust, an additional difference between plain
-references and smart pointers is that references are a kind of pointer that
-only borrow data; by contrast, in many cases, smart pointers *own* the data
-that they point to." You had edited this to say the opposite: "In Rust, smart
-pointers can only borrow data, whereas in many other languages, smart pointers
-*own* the data they point to." We had the "in rust" phrase not to distinguish
-Rust's smart pointer implementation from other languages' smart pointer
-implementations, but to acknowledge that the concept of borrowing and ownership
-doesn't apply in many languages. The distinction between references borrowing
-and smart pointers owning is important in the context of Rust. We've tried to
-clarify the sentence talking about C++ and separate it from the discussion of
-borrowing vs owning. So there shouldn't be a contradiction, and it should be
-clearer that smart pointers usually own the data they point to. /Carol -->
-
-Smart pointers are usually implemented using structs. The characteristics that
-distinguish a smart pointer from an ordinary struct are that smart pointers
-implement the `Deref` and `Drop` traits. The `Deref` trait allows an instance
-of the smart pointer struct to behave like a reference so that we can write
-code that works with either references or smart pointers. The `Drop` trait
-allows us to customize the code that gets run when an instance of the smart
-pointer goes out of scope. In this chapter, we’ll be discussing both of those
-traits and demonstrating why they’re important to smart pointers.
-
-Given that the smart pointer pattern is a general design pattern used
-frequently in Rust, this chapter won’t cover every smart pointer that exists.
-Many libraries have their own smart pointers and you can even write some
-yourself. We’ll just cover the most common smart pointers from the standard
-library:
-
-<!-- Would it make sense to hyphenate reference-counted (and its derivations)
-here? I think that would be more clear, but I don't want to do that if that's
-not the Rust convention -->
-<!-- The hyphenated version doesn't appear to be a general convention to me, it
-looks like "reference counted" is most often not hyphenated. For example:
-http://researcher.watson.ibm.com/researcher/files/us-bacon/Bacon01Concurrent.pdf
- We'd be interested to know if there's a standard that we don't know about
-/Carol -->
-=======
 memory. This address refers to, or “points at,” some other data. The most
 common kind of pointer in Rust is a reference, which you learned about in
 Chapter 4. References are indicated by the `&` symbol and borrow the value they
@@ -124,25 +43,14 @@
 frequently in Rust, this chapter won’t cover every existing smart pointer. Many
 libraries have their own smart pointers, and you can even write your own. We’ll
 cover the most common smart pointers in the standard library:
->>>>>>> ec566082
 
 * `Box<T>` for allocating values on the heap
 * `Rc<T>`, a reference counted type that enables multiple ownership
 * `Ref<T>` and `RefMut<T>`, accessed through `RefCell<T>`, a type that enforces
   the borrowing rules at runtime instead of compile time
 
-<<<<<<< HEAD
-<!-- Should we add Ref and RefMut to this list, too? -->
-<!-- They were already sort of in the list; we've flipped the order to make it
-clearer /Carol-->
-
-Along the way, we’ll cover the *interior mutability* pattern where an immutable
-type exposes an API for mutating an interior value. We’ll also discuss
-*reference cycles*, how they can leak memory, and how to prevent them.
-=======
 In addition, we’ll cover the *interior mutability* pattern where an immutable
 type exposes an API for mutating an interior value. We’ll also discuss
 *reference cycles*: how they can leak memory and how to prevent them.
->>>>>>> ec566082
 
 Let’s dive in!