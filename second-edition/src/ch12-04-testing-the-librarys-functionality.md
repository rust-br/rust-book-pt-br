--- conflicted
+++ resolved
@@ -35,11 +35,7 @@
 did in Chapter 11. The test function specifies the behavior we want the
 `search` function to have: it will take a query and the text to search for the
 query in, and will return only the lines from the text that contain the query.
-<<<<<<< HEAD
-Listing 12-15 shows this test:
-=======
 Listing 12-15 shows this test, which won't compile yet:
->>>>>>> ec566082
 
 <span class="filename">Filename: src/lib.rs</span>
 
@@ -129,25 +125,15 @@
 
 Other programming languages don’t require you to connect arguments to return
 values in the signature, so although this might seem strange, it will get
-<<<<<<< HEAD
-easier over time. You might want to compare this example with “Validating
-References with Lifetimes” in Chapter 10 on page XX.
-=======
 easier over time. You might want to compare this example with the “Validating
 References with Lifetimes” section in Chapter 10.
->>>>>>> ec566082
 
 Now let’s run the test:
 
 ```text
 $ cargo test
-<<<<<<< HEAD
---warnings--
-   Compiling minigrep v0.1.0 (file:///projects/minigrep)
-=======
    Compiling minigrep v0.1.0 (file:///projects/minigrep)
 --warnings--
->>>>>>> ec566082
     Finished dev [unoptimized + debuginfo] target(s) in 0.43 secs
      Running target/debug/deps/minigrep-abcabcabc
 
