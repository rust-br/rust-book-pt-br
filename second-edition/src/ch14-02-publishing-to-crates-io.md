## Publishing a Crate to Crates.io

<<<<<<< HEAD
We’ve used packages from crates.io as dependencies of our project, but you can
also share your code for other people to use by publishing your own packages.
Crates.io distributes the source code of your packages, so it primarily hosts
code that’s open source.

Rust and Cargo have features that help make your published package easier for
people to find and use. We’ll talk about some of those features, then cover how
to publish a package.
=======
We’ve used packages from [crates.io](https://crates.io)<!-- ignore --> as
dependencies of our project, but you can also share your code for other people
to use by publishing your own packages. The crate registry at
[crates.io](https://crates.io)<!-- ignore --> distributes the source code of
your packages, so it primarily hosts code that is open source.

Rust and Cargo have features that help make your published package easier for
people to use and to find in the first place. We’ll talk about some of these
features next, and then explain how to publish a package.
>>>>>>> ec566082

### Making Useful Documentation Comments

Accurately documenting your packages will help other users know how and when to
<<<<<<< HEAD
use them, so it’s worth spending some time to write documentation. In Chapter
3, we discussed how to comment Rust code with `//`. Rust also has particular
kind of comment for documentation, known conveniently as *documentation
comments*, that will generate HTML documentation. The HTML displays the
contents of documentation comments for public API items, intended for
programmers interested in knowing how to *use* your crate, as opposed to how
your crate is *implemented*.

Documentation comments use `///` instead of `//` and support Markdown notation
for formatting the text if you’d like. You place documentation comments just
before the item they are documenting. Listing 14-1 shows documentation comments
for an `add_one` function in a crate named `my_crate`:
=======
use them, so it’s worth spending time writing documentation. In Chapter 3, we
discussed how to comment Rust code using `//`. Rust also has a particular kind
of comment for documentation, which is known conveniently as *documentation
comments*, that will generate HTML documentation. The HTML displays the
contents of documentation comments for public API items intended for
programmers interested in knowing how to *use* your crate as opposed to how
your crate is *implemented*.

Documentation comments use `///` instead of `//` and support Markdown notation
for formatting the text if you want to use it. You place documentation comments
just before the item they’re documenting. Listing 14-1 shows documentation
comments for an `add_one` function in a crate named `my_crate`:
>>>>>>> ec566082

<span class="filename">Filename: src/lib.rs</span>

```rust,ignore
/// Adds one to the number given.
///
/// # Examples
///
/// ```
/// let five = 5;
///
/// assert_eq!(6, my_crate::add_one(5));
/// ```
pub fn add_one(x: i32) -> i32 {
    x + 1
}
```

<span class="caption">Listing 14-1: A documentation comment for a
function</span>

<<<<<<< HEAD
Here, we give a description of what the `add_one` function does, then start a
section with the heading “Examples”, and code that demonstrates how to use the
`add_one` function. We can generate the HTML documentation from this
documentation comment by running `cargo doc`. This command runs the `rustdoc`
tool distributed with Rust and puts the generated HTML documentation in the
*target/doc* directory.
=======
Here, we give a description of what the `add_one` function does, start a
section with the heading `Examples`, and then provide code that demonstrates
how to use the `add_one` function. We can generate the HTML documentation from
this documentation comment by running `cargo doc`. This command runs the
`rustdoc` tool distributed with Rust and puts the generated HTML documentation
in the *target/doc* directory.
>>>>>>> ec566082

For convenience, running `cargo doc --open` will build the HTML for your
current crate’s documentation (as well as the documentation for all of your
crate’s dependencies) and open the result in a web browser. Navigate to the
<<<<<<< HEAD
`add_one` function and you’ll see how the text in the documentation comments
gets rendered, shown here in Figure 14-2:

<img alt="Rendered HTML documentation for the `add_one` function of `my_crate`" src="img/trpl14-03.png" class="center" />

<span class="caption">Figure 14-2: HTML documentation for the `add_one`
=======
`add_one` function and you’ll see how the text in the documentation comments is
rendered, as shown in Figure 14-1:

<img alt="Rendered HTML documentation for the `add_one` function of `my_crate`" src="img/trpl14-01.png" class="center" />

<span class="caption">Figure 14-1: HTML documentation for the `add_one`
>>>>>>> ec566082
function</span>

#### Commonly Used Sections

<<<<<<< HEAD
We used the `# Examples` markdown heading in Listing 14-1 to create a section
in the HTML with the title “Examples”. Some other sections that crate authors
commonly use in their documentation include:

* **Panics**: The scenarios in which this function could `panic!`. Callers of
  this function who don’t want their programs to panic should make sure that
  they don’t call this function in these situations.
* **Errors**: If this function returns a `Result`, describing the kinds of
  errors that might occur and what conditions might cause those errors to be
  returned can be helpful to callers so that they can write code to handle the
  different kinds of errors in different ways.
* **Safety**: If this function is `unsafe` to call (we will discuss unsafety in
  Chapter 19), there should be a section explaining why the function is unsafe
  and covering the invariants that this function expects callers to uphold.

Most documentation comment sections don’t need all of these sections, but this
is a good list to check to remind you of the kinds of things that people
=======
We used the `# Examples` Markdown heading in Listing 14-1 to create a section
in the HTML with the title “Examples.” Some other sections that crate authors
commonly use in their documentation include:

* **Panics**: The scenarios in which the function being documented could
  `panic!`. Callers of the function who don’t want their programs to panic
  should make sure they don’t call the function in these situations.
* **Errors**: If the function returns a `Result`, describing the kinds of
  errors that might occur and what conditions might cause those errors to be
  returned can be helpful to callers so they can write code to handle the
  different kinds of errors in different ways.
* **Safety**: If the function is `unsafe` to call (we discuss unsafety in
  Chapter 19), there should be a section explaining why the function is unsafe
  and covering the invariants that the function expects callers to uphold.

Most documentation comment sections don’t need all of these sections, but it’s
a good list to check to remind you of the aspects of your code that people
>>>>>>> ec566082
calling your code will be interested in knowing about.

#### Documentation Comments as Tests

<<<<<<< HEAD
Adding examples in code blocks in your documentation comments is a way to
clearly demonstrate how to use your library, but it has an additional bonus:
running `cargo test` will run the code examples in your documentation as tests!
Nothing is better than documentation with examples. Nothing is worse than
examples that don’t actually work because the code has changed since the
documentation has been written. Try running `cargo test` with the documentation
for the `add_one` function like in Listing 14-1; you should see a section in
the test results like this:
=======
Adding examples in code blocks in your documentation comments can clearly
demonstrate how to use your library, and doing so has an additional bonus:
running `cargo test` will run the code examples in your documentation as
tests! Nothing is better than documentation with examples. But nothing is worse
than examples that don’t work because the code has changed since the
documentation was written. Run `cargo test` with the documentation for the
`add_one` function from Listing 14-1; you should see a section in the test
results like this:
>>>>>>> ec566082

```text
   Doc-tests my_crate

running 1 test
test src/lib.rs - add_one (line 5) ... ok

test result: ok. 1 passed; 0 failed; 0 ignored; 0 measured; 0 filtered out
```

<<<<<<< HEAD
Now try changing either the function or the example so that the `assert_eq!` in
the example will panic. Run `cargo test` again, and you’ll see that the doc
tests catch that the example and the code are out of sync from one another!

#### Commenting Contained Items

There’s another style of doc comment, `//!`, that adds documentation to the
item that contains the comments, rather than adding documentation to the items
following the comments. These are typically used inside the crate root file
(*src/lib.rs* by convention) or inside a module to document the crate or the
module as a whole.

For example, if we wanted to add documentation that described the purpose of
the `my_crate` crate that contains the `add_one` function, we can add
documentation comments that start with `//!` to the beginning of *src/lib.rs*
as shown in Listing 14-3:
=======
Now change either the function or the example so the `assert_eq!` in the
example panics. Run `cargo test` again; you’ll see that the doc tests catch
that the example and the code are out of sync from one another!

#### Commenting Contained Items

Another style of doc comment, `//!`, adds documentation to the item that
contains the comments rather than adding documentation to the items following
the comments. We typically use these doc comments inside the crate root file
(*src/lib.rs* by convention) or inside a module to document the crate or the
module as a whole.

For example, if we want to add documentation that describes the purpose of the
`my_crate` crate that contains the `add_one` function, we can add documentation
comments that start with `//!` to the beginning of the *src/lib.rs* file, as
shown in Listing 14-2:
>>>>>>> ec566082

<span class="filename">Filename: src/lib.rs</span>

```rust,ignore
//! # My Crate
//!
//! `my_crate` is a collection of utilities to make performing certain
//! calculations more convenient.

/// Adds one to the number given.
// --snip--
```

<<<<<<< HEAD
<span class="caption">Listing 14-3: Documentation for the `my_crate` crate as a
=======
<span class="caption">Listing 14-2: Documentation for the `my_crate` crate as a
>>>>>>> ec566082
whole</span>

Notice there isn’t any code after the last line that begins with `//!`. Because
we started the comments with `//!` instead of `///`, we’re documenting the item
that contains this comment rather than an item that follows this comment. In
this case, the item that contains this comment is the *src/lib.rs* file, which
is the crate root. These comments describe the entire crate.
<<<<<<< HEAD

If we run `cargo doc --open`, we’ll see these comments displayed on the front
page of the documentation for `my_crate` above the list of public items in the
crate, as shown in Figure 14-4:

<img alt="Rendered HTML documentation with a comment for the crate as a whole" src="img/trpl14-05.png" class="center" />

<span class="caption">Figure 14-4: Rendered documentation for `my_crate`
including the comment describing the crate as a whole</span>

Documentation comments within items are useful for describing crates and
modules especially. Use them to talk about the purpose of the container overall
to help users of your crate understand your organization.

#### Exporting a Convenient Public API with `pub use`

In Chapter 7, we covered how to organize our code into modules with the `mod`
keyword, how to make items public with the `pub` keyword, and how to bring
items into a scope with the `use` keyword. The structure that makes sense to
you while you’re developing a crate may not be very convenient for your users,
however. You may wish to organize your structs in a hierarchy containing
multiple levels, but people that want to use a type you’ve defined deep in the
hierarchy might have trouble finding out that those types exist. They might
also be annoyed at having to type `use
my_crate::some_module::another_module::UsefulType;` rather than `use
my_crate::UsefulType;`.

The structure of your public API is a major consideration when publishing a
crate. People who use your crate are less familiar with the structure than you
are, and might have trouble finding the pieces they want to use if the module
hierarchy is large.

The good news is that, if the structure *isn’t* convenient for others to use
from another library, you don’t have to rearrange your internal organization:
you can choose to re-export items to make a public structure that’s different
to your private structure, using `pub use`. Re-exporting takes a public item in
one location and makes it public in another location as if it was defined in
the other location instead.

For example, say we made a library named `art` for modeling artistic concepts.
Within this library is a `kinds` module containing two enums named
`PrimaryColor` and `SecondaryColor` and a `utils` module containing a function
named `mix` as shown in Listing 14-5:
=======

When we run `cargo doc --open`, these comments will display on the front
page of the documentation for `my_crate` above the list of public items in the
crate, as shown in Figure 14-2:

<img alt="Rendered HTML documentation with a comment for the crate as a whole" src="img/trpl14-02.png" class="center" />

<span class="caption">Figure 14-2: Rendered documentation for `my_crate`
including the comment describing the crate as a whole</span>

Documentation comments within items are useful for describing crates and
modules especially. Use them to explain the purpose of the container overall to
help your crate users understand your organization.

### Exporting a Convenient Public API with `pub use`

In Chapter 7, we covered how to organize our code into modules using the `mod`
keyword, how to make items public using the `pub` keyword, and how to bring
items into a scope with the `use` keyword. However, the structure that makes
sense to you while you’re developing a crate might not be very convenient for
your users. You might want to organize your structs in a hierarchy containing
multiple levels, but people who want to use a type you’ve defined deep in the
hierarchy might have trouble finding out that those types exist. They might
also be annoyed at having to enter `use`
`my_crate::some_module::another_module::UsefulType;` rather than `use`
`my_crate::UsefulType;`.

The structure of your public API is a major consideration when publishing a
crate. People who use your crate are less familiar with the structure than you
are and might have difficulty finding the pieces they want to use if your crate
has a large module hierarchy.

The good news is that if the structure *isn’t* convenient for others to use
from another library, you don’t have to rearrange your internal organization:
instead, you can re-export items to make a public structure that’s different
than your private structure by using `pub use`. Re-exporting takes a public
item in one location and makes it public in another location, as if it was
defined in the other location instead.

For example, say we made a library named `art` for modeling artistic concepts.
Within this library are two modules: a `kinds` module containing two enums
named `PrimaryColor` and `SecondaryColor`, and a `utils` module containing a
function named `mix`, as shown in Listing 14-3:
>>>>>>> ec566082

<span class="filename">Filename: src/lib.rs</span>

```rust,ignore
//! # Art
//!
//! A library for modeling artistic concepts.

pub mod kinds {
    /// The primary colors according to the RYB color model.
    pub enum PrimaryColor {
        Red,
        Yellow,
        Blue,
    }

    /// The secondary colors according to the RYB color model.
    pub enum SecondaryColor {
        Orange,
        Green,
        Purple,
    }
}

pub mod utils {
    use kinds::*;

    /// Combines two primary colors in equal amounts to create
    /// a secondary color.
    pub fn mix(c1: PrimaryColor, c2: PrimaryColor) -> SecondaryColor {
        // --snip--
    }
}
```

<<<<<<< HEAD
<span class="caption">Listing 14-5: An `art` library with items organized into
`kinds` and `utils` modules</span>

The front page of the documentation for this crate generated by `cargo doc`
would look like Figure 14-6:

<img alt="Rendered documentation for the `art` crate that lists the `kinds` and `utils` modules" src="img/trpl14-07.png" class="center" />

<span class="caption">Figure 14-6: Front page of the documentation for `art`
that lists the `kinds` and `utils` modules</span>

Note that the `PrimaryColor` and `SecondaryColor` types aren’t listed on the
front page, nor is the `mix` function. We have to click on `kinds` and `utils`
in order to see them.

Another crate depending on this library would need `use` statements that import
the items from `art` including specifying the module structure that’s currently
defined. Listing 14-7 shows an example of a crate that uses the `PrimaryColor`
and `mix` items from the `art` crate:
=======
<span class="caption">Listing 14-3: An `art` library with items organized into
`kinds` and `utils` modules</span>

Figure 14-3 shows what the front page of the documentation for this crate
generated by `cargo doc` would look like:

<img alt="Rendered documentation for the `art` crate that lists the `kinds` and `utils` modules" src="img/trpl14-03.png" class="center" />

<span class="caption">Figure 14-3: Front page of the documentation for `art`
that lists the `kinds` and `utils` modules</span>

Note that the `PrimaryColor` and `SecondaryColor` types aren’t listed on the
front page, nor is the `mix` function. We have to click `kinds` and `utils` to
see them.

Another crate that depends on this library would need `use` statements that
import the items from `art`, including specifying the module structure that’s
currently defined. Listing 14-4 shows an example of a crate that uses the
`PrimaryColor` and `mix` items from the `art` crate:
>>>>>>> ec566082

<span class="filename">Filename: src/main.rs</span>

```rust,ignore
extern crate art;

use art::kinds::PrimaryColor;
use art::utils::mix;

fn main() {
    let red = PrimaryColor::Red;
    let yellow = PrimaryColor::Yellow;
    mix(red, yellow);
}
```

<<<<<<< HEAD
<span class="caption">Listing 14-7: A crate using the `art` crate’s items with
its internal structure exported</span>

The author of the code in Listing 14-7 that uses the `art` crate had to figure
out that `PrimaryColor` is in the `kinds` module and `mix` is in the `utils`
module. The module structure of the `art` crate is more relevant to developers
working on the `art` crate than developers using the `art` crate. The internal
structure that organizes parts of the crate into the `kinds` module and the
`utils` module doesn’t add any useful information to someone trying to
understand how to use the `art` crate. The `art` crate’s module structure adds
confusion in having to figure out where to look and inconvenience in having to
specify the module names in the `use` statements.

To remove the internal organization from the public API, we can take the `art`
crate code from Listing 14-5 and add `pub use` statements to re-export the
items at the top level, as shown in Listing 14-8:
=======
<span class="caption">Listing 14-4: A crate using the `art` crate’s items with
its internal structure exported</span>

The author of the code in Listing 14-4, which uses the `art` crate, had to
figure out that `PrimaryColor` is in the `kinds` module and `mix` is in the
`utils` module. The module structure of the `art` crate is more relevant to
developers working on the `art` crate than developers using the `art` crate.
The internal structure that organizes parts of the crate into the `kinds`
module and the `utils` module doesn’t contain any useful information for
someone trying to understand how to use the `art` crate. Instead, the `art`
crate’s module structure causes confusion because developers have to figure out
where to look, and the structure is inconvenient because developers must
specify the module names in the `use` statements.

To remove the internal organization from the public API, we can modify the
`art` crate code in Listing 14-3 to add `pub use` statements to re-export the
items at the top level, as shown in Listing 14-5:
>>>>>>> ec566082

<span class="filename">Filename: src/lib.rs</span>

```rust,ignore
//! # Art
//!
//! A library for modeling artistic concepts.

pub use kinds::PrimaryColor;
pub use kinds::SecondaryColor;
pub use utils::mix;

pub mod kinds {
    // --snip--
}

pub mod utils {
    // --snip--
}
```

<<<<<<< HEAD
<span class="caption">Listing 14-8: Adding `pub use` statements to re-export
items</span>

The API documentation generated with `cargo doc` for this crate will now list
and link re-exports on the front page as shown in Figure 14-9, which makes
these types easier to find.

<img alt="Rendered documentation for the `art` crate with the re-exports on the front page" src="img/trpl14-10.png" class="center" />

<span class="caption">Figure 14-9: Front page of the documentation for `art`
that lists the re-exports</span>

Users of the `art` crate can still see and choose to use the internal structure
as in Listing 14-7, or they can use the more convenient structure from Listing
14-8, as shown in Listing 14-10:
=======
<span class="caption">Listing 14-5: Adding `pub use` statements to re-export
items</span>

The API documentation that `cargo doc` generates for this crate will now list
and link re-exports on the front page, as shown in Figure 14-4, which makes the
`PrimaryColor` and `SecondaryColor` types and the `mix` function easier to find:

<img alt="Rendered documentation for the `art` crate with the re-exports on the front page" src="img/trpl14-04.png" class="center" />

<span class="caption">Figure 14-4: Front page of the documentation for `art`
that lists the re-exports</span>

The `art` crate users can still see and use the internal structure from Listing
14-3 as demonstrated in Listing 14-4, or they can use the more convenient
structure in Listing 14-5, as shown in Listing 14-6:
>>>>>>> ec566082

<span class="filename">Filename: src/main.rs</span>

```rust,ignore
extern crate art;

use art::PrimaryColor;
use art::mix;

fn main() {
    // --snip--
}
```

<<<<<<< HEAD
<span class="caption">Listing 14-10: A program using the re-exported items from
the `art` crate</span>

In cases where there are many nested modules, re-exporting the types at the top
level with `pub use` can make a big difference in the experience of people who
use the crate.

Creating a useful public API structure is more of an art than a science, and
you can iterate to find the API that works best for your users. Choosing `pub
use` gives you flexibility in how you structure your crate internally, and
decouples that internal structure with what you present to your users. Take a
look at some of the code of crates you’ve installed to see if their internal
structure differs from their public API.

### Setting up a Crates.io Account

Before you can publish any crates, you need to create an account on crates.io
and get an API token. To do so, visit the home page at *https://crates.io* and
log in via a GitHub account—the GitHub account is a requirement for now, but
the site may support other ways of creating an account in the future. Once
you’re logged in, visit your account settings at *https://crates.io/me* and
retrieve your API key. Then run the `cargo login` command with your API key,
like this:
=======
<span class="caption">Listing 14-6: A program using the re-exported items from
the `art` crate</span>

In cases where there are many nested modules, re-exporting the types at the top
level with `pub use` can make a significant difference in the experience of
people who use the crate.

Creating a useful public API structure is more of an art than a science, and
you can iterate to find the API that works best for your users. Choosing `pub`
`use` gives you flexibility in how you structure your crate internally and
decouples that internal structure with what you present to your users. Look at
some of the code of crates you’ve installed to see if their internal structure
differs from their public API.

### Setting Up a Crates.io Account

Before you can publish any crates, you need to create an account on
[crates.io](https://crates.io)<!-- ignore --> and get an API token. To do so,
visit the home page at [crates.io](https://crates.io)<!-- ignore --> and log in
via a GitHub account: the GitHub account is currently a requirement, but the
site might support other ways of creating an account in the future. Once you’re
logged in, visit your account settings at
[https://crates.io/me/](https://crates.io/me/)<!-- ignore --> and retrieve your
API key. Then run the `cargo` `login` command with your API key, like this:
>>>>>>> ec566082

```text
$ cargo login abcdefghijklmnopqrstuvwxyz012345
```

This command will inform Cargo of your API token and store it locally in
<<<<<<< HEAD
*~/.cargo/credentials*. Note that this token is a *secret* and should not be
shared with anyone else. If it is shared with anyone for any reason, you should
revoke it and generate a new token on Crates.io.

### Before Publishing a New Crate

Now you have an account, and let’s say you already have a crate you want to
publish. Before publishing, you’ll need to add some metadata to your crate by
adding it to the `[package]` section of the crate’s *Cargo.toml*.

Your crate will first need a unique name. While you’re working on a crate
locally, you may name a crate whatever you’d like. However, crate names on
Crates.io are allocated on a first-come-first-serve basis. Once a crate name is
taken, no one else may publish a crate with that name. Search for the name
you’d like to use on the site to find out if it has been taken. If it hasn’t,
edit the name in *Cargo.toml* under `[package]` to have the name you want to
use for publishing like so:
=======
*~/.cargo/credentials*. Note that this token is a *secret*: do not share it
with anyone else. If you do share it with anyone for any reason, you should
revoke it and generate a new token on [crates.io](https://crates.io)<!-- ignore
-->.

### Before Publishing a New Crate

Now that you have an account, let’s say you have a crate you want to publish.
Before publishing, you’ll need to add some metadata to your crate by adding it
to the `[package]` section of the crate’s *Cargo.toml* file.

Your crate will need a unique name. While you’re working on a crate locally,
you can name a crate whatever you’d like. However, crate names on
[crates.io](https://crates.io)<!-- ignore --> are allocated on a first-come,
first-served basis. Once a crate name is taken, no one else can publish a crate
with that name. Search for the name you want to use on the site to find out if
it has been used. If it hasn’t, edit the name in the *Cargo.toml* file under
`[package]` to use the name for publishing, like so:
>>>>>>> ec566082

<span class="filename">Filename: Cargo.toml</span>

```toml
[package]
name = "guessing_game"
```

<<<<<<< HEAD
Even if you’ve chosen a unique name, if you try to run `cargo publish` to
publish the crate at this point, you’ll get a warning and then an error:
=======
Even if you’ve chosen a unique name, when you run `cargo publish` to publish
the crate at this point, you’ll get a warning and then an error:
>>>>>>> ec566082

```text
$ cargo publish
    Updating registry `https://github.com/rust-lang/crates.io-index`
warning: manifest has no description, license, license-file, documentation,
homepage or repository.
--snip--
error: api errors: missing or empty metadata fields: description, license.
```

<<<<<<< HEAD
This is because we’re missing some crucial information: a description and
license are required so that people will know what your crate does and under
what terms they may use it. To rectify this error, we need to include this
information in *Cargo.toml*.

Make a description that’s just a sentence or two, as it will appear with your
crate in search results and on your crate’s page. For the `license` field, you
need to give a *license identifier value*. The Linux Foundation’s Software
Package Data Exchange (SPDX) at *http://spdx.org/licenses/* lists the
identifiers you can use for this value. For example, to specify that you’ve
licensed your crate using the MIT License, add the `MIT` identifier:

=======
The reason is that you’re missing some crucial information: a description and
license are required so people will know what your crate does and under what
terms they can use it. To rectify this error, you need to include this
information in the *Cargo.toml* file.

Add a description that is just a sentence or two, because it will appear with
your crate in search results. For the `license` field, you need to give a
*license identifier value*. The Linux Foundation’s Software Package Data
Exchange (SPDX) at *http://spdx.org/licenses/* lists the identifiers you can
use for this value. For example, to specify that you’ve licensed your crate
using the MIT License, add the `MIT` identifier:

>>>>>>> ec566082
<span class="filename">Filename: Cargo.toml</span>

```toml
[package]
name = "guessing_game"
license = "MIT"
```
<<<<<<< HEAD

If you want to use a license that doesn’t appear in the SPDX, you need to place
the text of that license in a file, include the file in your project, then use
`license-file` to specify the name of that file instead of using the `license`
key.

Guidance on which license is right for your project is out of scope for this
book. Many people in the Rust community choose to license their projects in the
same way as Rust itself, with a dual license of `MIT/Apache-2.0`—this
demonstrates that you can also specify multiple license identifiers separated
by a slash.

So, with a unique name, the version, and author details that `cargo new` added
when you created the crate, your description, and the license you chose added,
the *Cargo.toml* for a project that’s ready to publish might look like this:
=======

If you want to use a license that doesn’t appear in the SPDX, you need to place
the text of that license in a file, include the file in your project, and then
use `license-file` to specify the name of that file instead of using the
`license` key.

Guidance on which license is appropriate for your project is beyond the scope
of this book. Many people in the Rust community license their projects in the
same way as Rust by using a dual license of `MIT OR Apache-2.0`, which
demonstrates that you can also specify multiple license identifiers separated
by `OR` to have multiple licenses for your project.

With a unique name, the version, the author details that `cargo new` added
when you created the crate, your description, and a license added, the
*Cargo.toml* file for a project that is ready to publish might look like this:
>>>>>>> ec566082

<span class="filename">Filename: Cargo.toml</span>

```toml
[package]
name = "guessing_game"
version = "0.1.0"
authors = ["Your Name <you@example.com>"]
description = "A fun game where you guess what number the computer has chosen."
license = "MIT OR Apache-2.0"

[dependencies]
```

[Cargo’s documentation](https://doc.rust-lang.org/cargo/) describes other
<<<<<<< HEAD
metadata you can specify to ensure your crate can be discovered and used more
=======
metadata you can specify to ensure others can discover and use your crate more
>>>>>>> ec566082
easily!

### Publishing to Crates.io

Now that you’ve created an account, saved your API token, chosen a name for
your crate, and specified the required metadata, you’re ready to publish!
<<<<<<< HEAD
Publishing a crate uploads a specific version to crates.io for others to use.

Take care when publishing a crate, because a publish is *permanent*. The
version can never be overwritten, and the code cannot be deleted. One major
goal of Crates.io is to act as a permanent archive of code so that builds of
all projects that depend on crates from Crates.io will continue to work.
Allowing deletion of versions would make fulfilling that goal impossible.
However, there is no limit to the number of versions of a crate you can publish.

Let’s run the `cargo publish` command again. It should succeed now:
=======
Publishing a crate uploads a specific version to
[crates.io](https://crates.io)<!-- ignore --> for others to use.

Be careful when publishing a crate because a publish is *permanent*. The
version can never be overwritten, and the code cannot be deleted. One major
goal of [crates.io](https://crates.io)<!-- ignore --> is to act as a permanent
archive of code so that builds of all projects that depend on crates from
[crates.io](https://crates.io)<!-- ignore --> will continue to work. Allowing
version deletions would make fulfilling that goal impossible. However, there is
no limit to the number of crate versions you can publish.

Run the `cargo publish` command again. It should succeed now:
>>>>>>> ec566082

```text
$ cargo publish
 Updating registry `https://github.com/rust-lang/crates.io-index`
Packaging guessing_game v0.1.0 (file:///projects/guessing_game)
Verifying guessing_game v0.1.0 (file:///projects/guessing_game)
Compiling guessing_game v0.1.0
(file:///projects/guessing_game/target/package/guessing_game-0.1.0)
 Finished dev [unoptimized + debuginfo] target(s) in 0.19 secs
Uploading guessing_game v0.1.0 (file:///projects/guessing_game)
```

Congratulations! You’ve now shared your code with the Rust community, and
anyone can easily add your crate as a dependency of their project.

### Publishing a New Version of an Existing Crate

When you’ve made changes to your crate and are ready to release a new version,
<<<<<<< HEAD
you change the `version` value specified in your *Cargo.toml* and republish.
Use the [Semantic Versioning rules][semver] to decide what an appropriate next
version number is based on the kinds of changes you’ve made. Then run `cargo
publish` to upload the new version.
=======
you change the `version` value specified in your *Cargo.toml* file and
republish. Use the [Semantic Versioning rules][semver] to decide what an
appropriate next version number is based on the kinds of changes you’ve made.
Then run `cargo publish` to upload the new version.
>>>>>>> ec566082

[semver]: http://semver.org/

### Removing Versions from Crates.io with `cargo yank`

<<<<<<< HEAD
While you can’t remove previous versions of a crate, you can prevent any future
projects from adding them as a new dependency. This is useful when a version of
a crate ends up being broken for one reason or another. For situations such as
this, Cargo supports *yanking* a version of a crate.
=======
Although you can’t remove previous versions of a crate, you can prevent any
future projects from adding them as a new dependency. This is useful when a
crate version is broken for one reason or another. In such situations, Cargo
supports *yanking* a crate version.
>>>>>>> ec566082

Yanking a version prevents new projects from starting to depend on that version
while allowing all existing projects that depend on it to continue to download
and depend on that version. Essentially, a yank means that all projects with a
<<<<<<< HEAD
*Cargo.lock* will not break, while any future *Cargo.lock* files generated will
=======
*Cargo.lock* will not break, and any future *Cargo.lock* files generated will
>>>>>>> ec566082
not use the yanked version.

To yank a version of a crate, run `cargo yank` and specify which version you
want to yank:

```text
$ cargo yank --vers 1.0.1
```

By adding `--undo` to the command, you can also undo a yank and allow projects
to start depending on a version again:

```text
$ cargo yank --vers 1.0.1 --undo
```

<<<<<<< HEAD
A yank *does not* delete any code. The yank feature is not intended for
deleting accidentally uploaded secrets, for example. If that happens, you must
=======
A yank *does not* delete any code. For example, the yank feature is not
intended for deleting accidentally uploaded secrets. If that happens, you must
>>>>>>> ec566082
reset those secrets immediately.<|MERGE_RESOLUTION|>--- conflicted
+++ resolved
@@ -1,15 +1,5 @@
 ## Publishing a Crate to Crates.io
 
-<<<<<<< HEAD
-We’ve used packages from crates.io as dependencies of our project, but you can
-also share your code for other people to use by publishing your own packages.
-Crates.io distributes the source code of your packages, so it primarily hosts
-code that’s open source.
-
-Rust and Cargo have features that help make your published package easier for
-people to find and use. We’ll talk about some of those features, then cover how
-to publish a package.
-=======
 We’ve used packages from [crates.io](https://crates.io)<!-- ignore --> as
 dependencies of our project, but you can also share your code for other people
 to use by publishing your own packages. The crate registry at
@@ -19,25 +9,10 @@
 Rust and Cargo have features that help make your published package easier for
 people to use and to find in the first place. We’ll talk about some of these
 features next, and then explain how to publish a package.
->>>>>>> ec566082
 
 ### Making Useful Documentation Comments
 
 Accurately documenting your packages will help other users know how and when to
-<<<<<<< HEAD
-use them, so it’s worth spending some time to write documentation. In Chapter
-3, we discussed how to comment Rust code with `//`. Rust also has particular
-kind of comment for documentation, known conveniently as *documentation
-comments*, that will generate HTML documentation. The HTML displays the
-contents of documentation comments for public API items, intended for
-programmers interested in knowing how to *use* your crate, as opposed to how
-your crate is *implemented*.
-
-Documentation comments use `///` instead of `//` and support Markdown notation
-for formatting the text if you’d like. You place documentation comments just
-before the item they are documenting. Listing 14-1 shows documentation comments
-for an `add_one` function in a crate named `my_crate`:
-=======
 use them, so it’s worth spending time writing documentation. In Chapter 3, we
 discussed how to comment Rust code using `//`. Rust also has a particular kind
 of comment for documentation, which is known conveniently as *documentation
@@ -50,7 +25,6 @@
 for formatting the text if you want to use it. You place documentation comments
 just before the item they’re documenting. Listing 14-1 shows documentation
 comments for an `add_one` function in a crate named `my_crate`:
->>>>>>> ec566082
 
 <span class="filename">Filename: src/lib.rs</span>
 
@@ -72,63 +46,26 @@
 <span class="caption">Listing 14-1: A documentation comment for a
 function</span>
 
-<<<<<<< HEAD
-Here, we give a description of what the `add_one` function does, then start a
-section with the heading “Examples”, and code that demonstrates how to use the
-`add_one` function. We can generate the HTML documentation from this
-documentation comment by running `cargo doc`. This command runs the `rustdoc`
-tool distributed with Rust and puts the generated HTML documentation in the
-*target/doc* directory.
-=======
 Here, we give a description of what the `add_one` function does, start a
 section with the heading `Examples`, and then provide code that demonstrates
 how to use the `add_one` function. We can generate the HTML documentation from
 this documentation comment by running `cargo doc`. This command runs the
 `rustdoc` tool distributed with Rust and puts the generated HTML documentation
 in the *target/doc* directory.
->>>>>>> ec566082
 
 For convenience, running `cargo doc --open` will build the HTML for your
 current crate’s documentation (as well as the documentation for all of your
 crate’s dependencies) and open the result in a web browser. Navigate to the
-<<<<<<< HEAD
-`add_one` function and you’ll see how the text in the documentation comments
-gets rendered, shown here in Figure 14-2:
-
-<img alt="Rendered HTML documentation for the `add_one` function of `my_crate`" src="img/trpl14-03.png" class="center" />
-
-<span class="caption">Figure 14-2: HTML documentation for the `add_one`
-=======
 `add_one` function and you’ll see how the text in the documentation comments is
 rendered, as shown in Figure 14-1:
 
 <img alt="Rendered HTML documentation for the `add_one` function of `my_crate`" src="img/trpl14-01.png" class="center" />
 
 <span class="caption">Figure 14-1: HTML documentation for the `add_one`
->>>>>>> ec566082
 function</span>
 
 #### Commonly Used Sections
 
-<<<<<<< HEAD
-We used the `# Examples` markdown heading in Listing 14-1 to create a section
-in the HTML with the title “Examples”. Some other sections that crate authors
-commonly use in their documentation include:
-
-* **Panics**: The scenarios in which this function could `panic!`. Callers of
-  this function who don’t want their programs to panic should make sure that
-  they don’t call this function in these situations.
-* **Errors**: If this function returns a `Result`, describing the kinds of
-  errors that might occur and what conditions might cause those errors to be
-  returned can be helpful to callers so that they can write code to handle the
-  different kinds of errors in different ways.
-* **Safety**: If this function is `unsafe` to call (we will discuss unsafety in
-  Chapter 19), there should be a section explaining why the function is unsafe
-  and covering the invariants that this function expects callers to uphold.
-
-Most documentation comment sections don’t need all of these sections, but this
-is a good list to check to remind you of the kinds of things that people
-=======
 We used the `# Examples` Markdown heading in Listing 14-1 to create a section
 in the HTML with the title “Examples.” Some other sections that crate authors
 commonly use in their documentation include:
@@ -146,21 +83,10 @@
 
 Most documentation comment sections don’t need all of these sections, but it’s
 a good list to check to remind you of the aspects of your code that people
->>>>>>> ec566082
 calling your code will be interested in knowing about.
 
 #### Documentation Comments as Tests
 
-<<<<<<< HEAD
-Adding examples in code blocks in your documentation comments is a way to
-clearly demonstrate how to use your library, but it has an additional bonus:
-running `cargo test` will run the code examples in your documentation as tests!
-Nothing is better than documentation with examples. Nothing is worse than
-examples that don’t actually work because the code has changed since the
-documentation has been written. Try running `cargo test` with the documentation
-for the `add_one` function like in Listing 14-1; you should see a section in
-the test results like this:
-=======
 Adding examples in code blocks in your documentation comments can clearly
 demonstrate how to use your library, and doing so has an additional bonus:
 running `cargo test` will run the code examples in your documentation as
@@ -169,7 +95,6 @@
 documentation was written. Run `cargo test` with the documentation for the
 `add_one` function from Listing 14-1; you should see a section in the test
 results like this:
->>>>>>> ec566082
 
 ```text
    Doc-tests my_crate
@@ -180,24 +105,6 @@
 test result: ok. 1 passed; 0 failed; 0 ignored; 0 measured; 0 filtered out
 ```
 
-<<<<<<< HEAD
-Now try changing either the function or the example so that the `assert_eq!` in
-the example will panic. Run `cargo test` again, and you’ll see that the doc
-tests catch that the example and the code are out of sync from one another!
-
-#### Commenting Contained Items
-
-There’s another style of doc comment, `//!`, that adds documentation to the
-item that contains the comments, rather than adding documentation to the items
-following the comments. These are typically used inside the crate root file
-(*src/lib.rs* by convention) or inside a module to document the crate or the
-module as a whole.
-
-For example, if we wanted to add documentation that described the purpose of
-the `my_crate` crate that contains the `add_one` function, we can add
-documentation comments that start with `//!` to the beginning of *src/lib.rs*
-as shown in Listing 14-3:
-=======
 Now change either the function or the example so the `assert_eq!` in the
 example panics. Run `cargo test` again; you’ll see that the doc tests catch
 that the example and the code are out of sync from one another!
@@ -214,7 +121,6 @@
 `my_crate` crate that contains the `add_one` function, we can add documentation
 comments that start with `//!` to the beginning of the *src/lib.rs* file, as
 shown in Listing 14-2:
->>>>>>> ec566082
 
 <span class="filename">Filename: src/lib.rs</span>
 
@@ -228,11 +134,7 @@
 // --snip--
 ```
 
-<<<<<<< HEAD
-<span class="caption">Listing 14-3: Documentation for the `my_crate` crate as a
-=======
 <span class="caption">Listing 14-2: Documentation for the `my_crate` crate as a
->>>>>>> ec566082
 whole</span>
 
 Notice there isn’t any code after the last line that begins with `//!`. Because
@@ -240,51 +142,6 @@
 that contains this comment rather than an item that follows this comment. In
 this case, the item that contains this comment is the *src/lib.rs* file, which
 is the crate root. These comments describe the entire crate.
-<<<<<<< HEAD
-
-If we run `cargo doc --open`, we’ll see these comments displayed on the front
-page of the documentation for `my_crate` above the list of public items in the
-crate, as shown in Figure 14-4:
-
-<img alt="Rendered HTML documentation with a comment for the crate as a whole" src="img/trpl14-05.png" class="center" />
-
-<span class="caption">Figure 14-4: Rendered documentation for `my_crate`
-including the comment describing the crate as a whole</span>
-
-Documentation comments within items are useful for describing crates and
-modules especially. Use them to talk about the purpose of the container overall
-to help users of your crate understand your organization.
-
-#### Exporting a Convenient Public API with `pub use`
-
-In Chapter 7, we covered how to organize our code into modules with the `mod`
-keyword, how to make items public with the `pub` keyword, and how to bring
-items into a scope with the `use` keyword. The structure that makes sense to
-you while you’re developing a crate may not be very convenient for your users,
-however. You may wish to organize your structs in a hierarchy containing
-multiple levels, but people that want to use a type you’ve defined deep in the
-hierarchy might have trouble finding out that those types exist. They might
-also be annoyed at having to type `use
-my_crate::some_module::another_module::UsefulType;` rather than `use
-my_crate::UsefulType;`.
-
-The structure of your public API is a major consideration when publishing a
-crate. People who use your crate are less familiar with the structure than you
-are, and might have trouble finding the pieces they want to use if the module
-hierarchy is large.
-
-The good news is that, if the structure *isn’t* convenient for others to use
-from another library, you don’t have to rearrange your internal organization:
-you can choose to re-export items to make a public structure that’s different
-to your private structure, using `pub use`. Re-exporting takes a public item in
-one location and makes it public in another location as if it was defined in
-the other location instead.
-
-For example, say we made a library named `art` for modeling artistic concepts.
-Within this library is a `kinds` module containing two enums named
-`PrimaryColor` and `SecondaryColor` and a `utils` module containing a function
-named `mix` as shown in Listing 14-5:
-=======
 
 When we run `cargo doc --open`, these comments will display on the front
 page of the documentation for `my_crate` above the list of public items in the
@@ -328,7 +185,6 @@
 Within this library are two modules: a `kinds` module containing two enums
 named `PrimaryColor` and `SecondaryColor`, and a `utils` module containing a
 function named `mix`, as shown in Listing 14-3:
->>>>>>> ec566082
 
 <span class="filename">Filename: src/lib.rs</span>
 
@@ -364,27 +220,6 @@
 }
 ```
 
-<<<<<<< HEAD
-<span class="caption">Listing 14-5: An `art` library with items organized into
-`kinds` and `utils` modules</span>
-
-The front page of the documentation for this crate generated by `cargo doc`
-would look like Figure 14-6:
-
-<img alt="Rendered documentation for the `art` crate that lists the `kinds` and `utils` modules" src="img/trpl14-07.png" class="center" />
-
-<span class="caption">Figure 14-6: Front page of the documentation for `art`
-that lists the `kinds` and `utils` modules</span>
-
-Note that the `PrimaryColor` and `SecondaryColor` types aren’t listed on the
-front page, nor is the `mix` function. We have to click on `kinds` and `utils`
-in order to see them.
-
-Another crate depending on this library would need `use` statements that import
-the items from `art` including specifying the module structure that’s currently
-defined. Listing 14-7 shows an example of a crate that uses the `PrimaryColor`
-and `mix` items from the `art` crate:
-=======
 <span class="caption">Listing 14-3: An `art` library with items organized into
 `kinds` and `utils` modules</span>
 
@@ -404,7 +239,6 @@
 import the items from `art`, including specifying the module structure that’s
 currently defined. Listing 14-4 shows an example of a crate that uses the
 `PrimaryColor` and `mix` items from the `art` crate:
->>>>>>> ec566082
 
 <span class="filename">Filename: src/main.rs</span>
 
@@ -421,24 +255,6 @@
 }
 ```
 
-<<<<<<< HEAD
-<span class="caption">Listing 14-7: A crate using the `art` crate’s items with
-its internal structure exported</span>
-
-The author of the code in Listing 14-7 that uses the `art` crate had to figure
-out that `PrimaryColor` is in the `kinds` module and `mix` is in the `utils`
-module. The module structure of the `art` crate is more relevant to developers
-working on the `art` crate than developers using the `art` crate. The internal
-structure that organizes parts of the crate into the `kinds` module and the
-`utils` module doesn’t add any useful information to someone trying to
-understand how to use the `art` crate. The `art` crate’s module structure adds
-confusion in having to figure out where to look and inconvenience in having to
-specify the module names in the `use` statements.
-
-To remove the internal organization from the public API, we can take the `art`
-crate code from Listing 14-5 and add `pub use` statements to re-export the
-items at the top level, as shown in Listing 14-8:
-=======
 <span class="caption">Listing 14-4: A crate using the `art` crate’s items with
 its internal structure exported</span>
 
@@ -456,7 +272,6 @@
 To remove the internal organization from the public API, we can modify the
 `art` crate code in Listing 14-3 to add `pub use` statements to re-export the
 items at the top level, as shown in Listing 14-5:
->>>>>>> ec566082
 
 <span class="filename">Filename: src/lib.rs</span>
 
@@ -478,23 +293,6 @@
 }
 ```
 
-<<<<<<< HEAD
-<span class="caption">Listing 14-8: Adding `pub use` statements to re-export
-items</span>
-
-The API documentation generated with `cargo doc` for this crate will now list
-and link re-exports on the front page as shown in Figure 14-9, which makes
-these types easier to find.
-
-<img alt="Rendered documentation for the `art` crate with the re-exports on the front page" src="img/trpl14-10.png" class="center" />
-
-<span class="caption">Figure 14-9: Front page of the documentation for `art`
-that lists the re-exports</span>
-
-Users of the `art` crate can still see and choose to use the internal structure
-as in Listing 14-7, or they can use the more convenient structure from Listing
-14-8, as shown in Listing 14-10:
-=======
 <span class="caption">Listing 14-5: Adding `pub use` statements to re-export
 items</span>
 
@@ -510,7 +308,6 @@
 The `art` crate users can still see and use the internal structure from Listing
 14-3 as demonstrated in Listing 14-4, or they can use the more convenient
 structure in Listing 14-5, as shown in Listing 14-6:
->>>>>>> ec566082
 
 <span class="filename">Filename: src/main.rs</span>
 
@@ -525,31 +322,6 @@
 }
 ```
 
-<<<<<<< HEAD
-<span class="caption">Listing 14-10: A program using the re-exported items from
-the `art` crate</span>
-
-In cases where there are many nested modules, re-exporting the types at the top
-level with `pub use` can make a big difference in the experience of people who
-use the crate.
-
-Creating a useful public API structure is more of an art than a science, and
-you can iterate to find the API that works best for your users. Choosing `pub
-use` gives you flexibility in how you structure your crate internally, and
-decouples that internal structure with what you present to your users. Take a
-look at some of the code of crates you’ve installed to see if their internal
-structure differs from their public API.
-
-### Setting up a Crates.io Account
-
-Before you can publish any crates, you need to create an account on crates.io
-and get an API token. To do so, visit the home page at *https://crates.io* and
-log in via a GitHub account—the GitHub account is a requirement for now, but
-the site may support other ways of creating an account in the future. Once
-you’re logged in, visit your account settings at *https://crates.io/me* and
-retrieve your API key. Then run the `cargo login` command with your API key,
-like this:
-=======
 <span class="caption">Listing 14-6: A program using the re-exported items from
 the `art` crate</span>
 
@@ -574,32 +346,12 @@
 logged in, visit your account settings at
 [https://crates.io/me/](https://crates.io/me/)<!-- ignore --> and retrieve your
 API key. Then run the `cargo` `login` command with your API key, like this:
->>>>>>> ec566082
 
 ```text
 $ cargo login abcdefghijklmnopqrstuvwxyz012345
 ```
 
 This command will inform Cargo of your API token and store it locally in
-<<<<<<< HEAD
-*~/.cargo/credentials*. Note that this token is a *secret* and should not be
-shared with anyone else. If it is shared with anyone for any reason, you should
-revoke it and generate a new token on Crates.io.
-
-### Before Publishing a New Crate
-
-Now you have an account, and let’s say you already have a crate you want to
-publish. Before publishing, you’ll need to add some metadata to your crate by
-adding it to the `[package]` section of the crate’s *Cargo.toml*.
-
-Your crate will first need a unique name. While you’re working on a crate
-locally, you may name a crate whatever you’d like. However, crate names on
-Crates.io are allocated on a first-come-first-serve basis. Once a crate name is
-taken, no one else may publish a crate with that name. Search for the name
-you’d like to use on the site to find out if it has been taken. If it hasn’t,
-edit the name in *Cargo.toml* under `[package]` to have the name you want to
-use for publishing like so:
-=======
 *~/.cargo/credentials*. Note that this token is a *secret*: do not share it
 with anyone else. If you do share it with anyone for any reason, you should
 revoke it and generate a new token on [crates.io](https://crates.io)<!-- ignore
@@ -618,7 +370,6 @@
 with that name. Search for the name you want to use on the site to find out if
 it has been used. If it hasn’t, edit the name in the *Cargo.toml* file under
 `[package]` to use the name for publishing, like so:
->>>>>>> ec566082
 
 <span class="filename">Filename: Cargo.toml</span>
 
@@ -627,13 +378,8 @@
 name = "guessing_game"
 ```
 
-<<<<<<< HEAD
-Even if you’ve chosen a unique name, if you try to run `cargo publish` to
-publish the crate at this point, you’ll get a warning and then an error:
-=======
 Even if you’ve chosen a unique name, when you run `cargo publish` to publish
 the crate at this point, you’ll get a warning and then an error:
->>>>>>> ec566082
 
 ```text
 $ cargo publish
@@ -644,20 +390,6 @@
 error: api errors: missing or empty metadata fields: description, license.
 ```
 
-<<<<<<< HEAD
-This is because we’re missing some crucial information: a description and
-license are required so that people will know what your crate does and under
-what terms they may use it. To rectify this error, we need to include this
-information in *Cargo.toml*.
-
-Make a description that’s just a sentence or two, as it will appear with your
-crate in search results and on your crate’s page. For the `license` field, you
-need to give a *license identifier value*. The Linux Foundation’s Software
-Package Data Exchange (SPDX) at *http://spdx.org/licenses/* lists the
-identifiers you can use for this value. For example, to specify that you’ve
-licensed your crate using the MIT License, add the `MIT` identifier:
-
-=======
 The reason is that you’re missing some crucial information: a description and
 license are required so people will know what your crate does and under what
 terms they can use it. To rectify this error, you need to include this
@@ -670,7 +402,6 @@
 use for this value. For example, to specify that you’ve licensed your crate
 using the MIT License, add the `MIT` identifier:
 
->>>>>>> ec566082
 <span class="filename">Filename: Cargo.toml</span>
 
 ```toml
@@ -678,23 +409,6 @@
 name = "guessing_game"
 license = "MIT"
 ```
-<<<<<<< HEAD
-
-If you want to use a license that doesn’t appear in the SPDX, you need to place
-the text of that license in a file, include the file in your project, then use
-`license-file` to specify the name of that file instead of using the `license`
-key.
-
-Guidance on which license is right for your project is out of scope for this
-book. Many people in the Rust community choose to license their projects in the
-same way as Rust itself, with a dual license of `MIT/Apache-2.0`—this
-demonstrates that you can also specify multiple license identifiers separated
-by a slash.
-
-So, with a unique name, the version, and author details that `cargo new` added
-when you created the crate, your description, and the license you chose added,
-the *Cargo.toml* for a project that’s ready to publish might look like this:
-=======
 
 If you want to use a license that doesn’t appear in the SPDX, you need to place
 the text of that license in a file, include the file in your project, and then
@@ -710,7 +424,6 @@
 With a unique name, the version, the author details that `cargo new` added
 when you created the crate, your description, and a license added, the
 *Cargo.toml* file for a project that is ready to publish might look like this:
->>>>>>> ec566082
 
 <span class="filename">Filename: Cargo.toml</span>
 
@@ -726,29 +439,13 @@
 ```
 
 [Cargo’s documentation](https://doc.rust-lang.org/cargo/) describes other
-<<<<<<< HEAD
-metadata you can specify to ensure your crate can be discovered and used more
-=======
 metadata you can specify to ensure others can discover and use your crate more
->>>>>>> ec566082
 easily!
 
 ### Publishing to Crates.io
 
 Now that you’ve created an account, saved your API token, chosen a name for
 your crate, and specified the required metadata, you’re ready to publish!
-<<<<<<< HEAD
-Publishing a crate uploads a specific version to crates.io for others to use.
-
-Take care when publishing a crate, because a publish is *permanent*. The
-version can never be overwritten, and the code cannot be deleted. One major
-goal of Crates.io is to act as a permanent archive of code so that builds of
-all projects that depend on crates from Crates.io will continue to work.
-Allowing deletion of versions would make fulfilling that goal impossible.
-However, there is no limit to the number of versions of a crate you can publish.
-
-Let’s run the `cargo publish` command again. It should succeed now:
-=======
 Publishing a crate uploads a specific version to
 [crates.io](https://crates.io)<!-- ignore --> for others to use.
 
@@ -761,7 +458,6 @@
 no limit to the number of crate versions you can publish.
 
 Run the `cargo publish` command again. It should succeed now:
->>>>>>> ec566082
 
 ```text
 $ cargo publish
@@ -780,42 +476,24 @@
 ### Publishing a New Version of an Existing Crate
 
 When you’ve made changes to your crate and are ready to release a new version,
-<<<<<<< HEAD
-you change the `version` value specified in your *Cargo.toml* and republish.
-Use the [Semantic Versioning rules][semver] to decide what an appropriate next
-version number is based on the kinds of changes you’ve made. Then run `cargo
-publish` to upload the new version.
-=======
 you change the `version` value specified in your *Cargo.toml* file and
 republish. Use the [Semantic Versioning rules][semver] to decide what an
 appropriate next version number is based on the kinds of changes you’ve made.
 Then run `cargo publish` to upload the new version.
->>>>>>> ec566082
 
 [semver]: http://semver.org/
 
 ### Removing Versions from Crates.io with `cargo yank`
 
-<<<<<<< HEAD
-While you can’t remove previous versions of a crate, you can prevent any future
-projects from adding them as a new dependency. This is useful when a version of
-a crate ends up being broken for one reason or another. For situations such as
-this, Cargo supports *yanking* a version of a crate.
-=======
 Although you can’t remove previous versions of a crate, you can prevent any
 future projects from adding them as a new dependency. This is useful when a
 crate version is broken for one reason or another. In such situations, Cargo
 supports *yanking* a crate version.
->>>>>>> ec566082
 
 Yanking a version prevents new projects from starting to depend on that version
 while allowing all existing projects that depend on it to continue to download
 and depend on that version. Essentially, a yank means that all projects with a
-<<<<<<< HEAD
-*Cargo.lock* will not break, while any future *Cargo.lock* files generated will
-=======
 *Cargo.lock* will not break, and any future *Cargo.lock* files generated will
->>>>>>> ec566082
 not use the yanked version.
 
 To yank a version of a crate, run `cargo yank` and specify which version you
@@ -832,11 +510,6 @@
 $ cargo yank --vers 1.0.1 --undo
 ```
 
-<<<<<<< HEAD
-A yank *does not* delete any code. The yank feature is not intended for
-deleting accidentally uploaded secrets, for example. If that happens, you must
-=======
 A yank *does not* delete any code. For example, the yank feature is not
 intended for deleting accidentally uploaded secrets. If that happens, you must
->>>>>>> ec566082
 reset those secrets immediately.