## Vectors Store Lists of Values

The first collection type we’ll look at is `Vec<T>`, also known as a *vector*.
Vectors allow us to store more than one value in a single data structure that
puts all the values next to each other in memory. Vectors can only store values
of the same type. They are useful in situations in which you have a list of
items, such as the lines of text in a file or the prices of items in a shopping
cart.

### Creating a New Vector

To create a new, empty vector, we can call the `Vec::new` function as shown in
Listing 8-1:

```rust
let v: Vec<i32> = Vec::new();
```

<span class="caption">Listing 8-1: Creating a new, empty vector to hold values
of type `i32`</span>

Note that we added a type annotation here. Because we aren’t inserting any
values into this vector, Rust doesn’t know what kind of elements we intend to
store. This is an important point. Vectors are implemented using generics;
we’ll cover how to use generics with your own types in Chapter 10. For now,
know that the `Vec<T>` type provided by the standard library can hold any type,
and when a specific vector holds a specific type, the type is specified within
angle brackets. In Listing 8-1, we’ve told Rust that the `Vec<T>` in `v` will
hold elements of the `i32` type.

In more realistic code, Rust can often infer the type of value we want to store
once we insert values, so you rarely need to do this type annotation. It’s more
common to create a `Vec<T>` that has initial values, and Rust provides the
`vec!` macro for convenience. The macro will create a new vector that holds the
values we give it. Listing 8-2 creates a new `Vec<i32>` that holds the values
`1`, `2`, and `3`:

```rust
let v = vec![1, 2, 3];
```

<span class="caption">Listing 8-2: Creating a new vector containing
values</span>

Because we’ve given initial `i32` values, Rust can infer that the type of `v`
is `Vec<i32>`, and the type annotation isn’t necessary. Next, we’ll look at how
to modify a vector.

### Updating a Vector

To create a vector and then add elements to it, we can use the `push` method as
shown in Listing 8-3:

```rust
let mut v = Vec::new();

v.push(5);
v.push(6);
v.push(7);
v.push(8);
```

<span class="caption">Listing 8-3: Using the `push` method to add values to a
vector</span>

As with any variable, as discussed in Chapter 3, if we want to be able to
change its value, we need to make it mutable using the `mut` keyword. The
numbers we place inside are all of type `i32`, and Rust infers this from the
data, so we don’t need the `Vec<i32>` annotation.

### Dropping a Vector Drops Its Elements

Like any other `struct`, a vector will be freed when it goes out of scope, as
annotated in Listing 8-4:

```rust
{
    let v = vec![1, 2, 3, 4];

    // do stuff with v

} // <- v goes out of scope and is freed here
```

<span class="caption">Listing 8-4: Showing where the vector and its elements
are dropped</span>

When the vector gets dropped, all of its contents will also be dropped, meaning
those integers it holds will be cleaned up. This may seem like a
straightforward point but can get a bit more complicated when we start to
introduce references to the elements of the vector. Let’s tackle that next!

### Reading Elements of Vectors

Now that you know how to create, update, and destroy vectors, knowing how to
read their contents is a good next step. There are two ways to reference a
value stored in a vector. In the examples, we’ve annotated the types of the
values that are returned from these functions for extra clarity.

Listing 8-5 shows both methods of accessing a value in a vector either with
indexing syntax or the `get` method:

```rust
let v = vec![1, 2, 3, 4, 5];

let third: &i32 = &v[2];
let third: Option<&i32> = v.get(2);
```

<span class="caption">Listing 8-5: Using indexing syntax or the `get` method to
access an item in a vector</span>

Note two details here. First, we use the index value of `2` to get the third
element: vectors are indexed by number, starting at zero. Second, the two
different ways to get the third element are by using `&` and `[]`, which gives
us a reference, or by using the `get` method with the index passed as an
argument, which gives us an `Option<&T>`.

The reason Rust has two ways to reference an element is so you can choose how
the program behaves when you try to use an index value that the vector doesn’t
<<<<<<< HEAD
have an element for. As an example, let's see what a program will do if it has
=======
have an element for. As an example, let’s see what a program will do if it has
>>>>>>> ec566082
a vector that holds five elements and then tries to access an element at index
100, as shown in Listing 8-6:

```rust,should_panic
let v = vec![1, 2, 3, 4, 5];

let does_not_exist = &v[100];
let does_not_exist = v.get(100);
```

<span class="caption">Listing 8-6: Attempting to access the element at index
100 in a vector containing 5 elements</span>

When you run this code, the first `[]` method will cause a `panic!` because it
references a nonexistent element. This method is best used when you want your
program to consider an attempt to access an element past the end of the vector
to be a fatal error that crashes the program.

When the `get` method is passed an index that is outside the vector, it returns
`None` without panicking. You would use this method if accessing an element
beyond the range of the vector happens occasionally under normal circumstances.
Your code will then have logic to handle having either `Some(&element)` or
`None`, as discussed in Chapter 6. For example, the index could be coming from
a person entering a number. If they accidentally enter a number that’s too
large and the program gets a `None` value, you could tell the user how many
items are in the current vector and give them another chance to enter a valid
value. That would be more user-friendly than crashing the program due to a typo!

#### Invalid References

When the program has a valid reference, the borrow checker enforces the
ownership and borrowing rules (covered in Chapter 4) to ensure this reference
and any other references to the contents of the vector remain valid. Recall the
rule that states we can’t have mutable and immutable references in the same
scope. That rule applies in Listing 8-7 where we hold an immutable reference to
<<<<<<< HEAD
the first element in a vector and try to add an element to the end, which won't
=======
the first element in a vector and try to add an element to the end, which won’t
>>>>>>> ec566082
work:

```rust,ignore
let mut v = vec![1, 2, 3, 4, 5];

let first = &v[0];

v.push(6);
```

<span class="caption">Listing 8-7: Attempting to add an element to a vector
while holding a reference to an item</span>

Compiling this code will result in this error:

```text
error[E0502]: cannot borrow `v` as mutable because it is also borrowed as immutable
 -->
  |
4 |     let first = &v[0];
  |                  - immutable borrow occurs here
5 |
6 |     v.push(6);
  |     ^ mutable borrow occurs here
7 |
8 | }
  | - immutable borrow ends here
```

The code in Listing 8-7 might look like it should work: why should a reference
to the first element care about what changes at the end of the vector? The
reason behind this error is due to the way vectors work: adding a new element
onto the end of the vector might require allocating new memory and copying the
old elements to the new space if there isn’t enough room to put all the
elements next to each other where the vector was. In that case, the reference
to the first element would be pointing to deallocated memory. The borrowing
rules prevent programs from ending up in that situation.

> Note: For more on the implementation details of the `Vec<T>` type, see “The
<<<<<<< HEAD
> Nomicon” at https://doc.rust-lang.org/stable/nomicon/vec.html.
=======
> Rustonomicon” at https://doc.rust-lang.org/stable/nomicon/vec.html.
>>>>>>> ec566082

### Iterating Over the Values in a Vector

If we want to access each element in a vector in turn, we can iterate through
all of the elements rather than use indexes to access one at a time. Listing
8-8 shows how to use a `for` loop to get immutable references to each element
in a vector of `i32` values and print them out:

```rust
let v = vec![100, 32, 57];
for i in &v {
    println!("{}", i);
}
```

<span class="caption">Listing 8-8: Printing each element in a vector by
iterating over the elements using a `for` loop</span>

We can also iterate over mutable references to each element in a mutable vector
in order to make changes to all the elements. The `for` loop in Listing 8-9
will add `50` to each element:

```rust
let mut v = vec![100, 32, 57];
for i in &mut v {
    *i += 50;
}
```

<span class="caption">Listing 8-9: Iterating over mutable references to
elements in a vector</span>

To change the value that the mutable reference refers to, we have to use the
dereference operator (`*`) to get to the value in `i` before we can use the
`+=` operator .

### Using an Enum to Store Multiple Types

At the beginning of this chapter, we said that vectors can only store values
that are the same type. This can be inconvenient; there are definitely use
cases for needing to store a list of items of different types. Fortunately, the
variants of an enum are defined under the same enum type, so when we need to
store elements of a different type in a vector, we can define and use an enum!

For example, let’s say we want to get values from a row in a spreadsheet where
some of the columns in the row contain integers, some floating-point numbers,
and some strings. We can define an enum whose variants will hold the different
value types, and then all the enum variants will be considered the same type:
that of the enum. Then we can create a vector that holds that enum and so,
ultimately, holds different types. We’ve demonstrated this in Listing 8-10:

```rust
enum SpreadsheetCell {
    Int(i32),
    Float(f64),
    Text(String),
}

let row = vec![
    SpreadsheetCell::Int(3),
    SpreadsheetCell::Text(String::from("blue")),
    SpreadsheetCell::Float(10.12),
];
```

<span class="caption">Listing 8-10: Defining an `enum` to store values of
different types in one vector</span>

The reason Rust needs to know what types will be in the vector at compile time
is so it knows exactly how much memory on the heap will be needed to store each
element. A secondary advantage is that we can be explicit about what types are
allowed in this vector. If Rust allowed a vector to hold any type, there would
be a chance that one or more of the types would cause errors with the
operations performed on the elements of the vector. Using an enum plus a
`match` expression means that Rust will ensure at compile time that we always
handle every possible case, as discussed in Chapter 6.

If you don’t know the exhaustive set of types the program will get at runtime
to store in a vector when you’re writing a program, the enum technique won’t
work. Instead, you can use a trait object, which we’ll cover in Chapter 17.

Now that we’ve discussed some of the most common ways to use vectors, be sure
to review the API documentation for all the many useful methods defined on
`Vec<T>` by the standard library. For example, in addition to `push`, a `pop`
method removes and returns the last element. Let’s move on to the next
collection type: `String`!<|MERGE_RESOLUTION|>--- conflicted
+++ resolved
@@ -118,11 +118,7 @@
 
 The reason Rust has two ways to reference an element is so you can choose how
 the program behaves when you try to use an index value that the vector doesn’t
-<<<<<<< HEAD
-have an element for. As an example, let's see what a program will do if it has
-=======
 have an element for. As an example, let’s see what a program will do if it has
->>>>>>> ec566082
 a vector that holds five elements and then tries to access an element at index
 100, as shown in Listing 8-6:
 
@@ -158,11 +154,7 @@
 and any other references to the contents of the vector remain valid. Recall the
 rule that states we can’t have mutable and immutable references in the same
 scope. That rule applies in Listing 8-7 where we hold an immutable reference to
-<<<<<<< HEAD
-the first element in a vector and try to add an element to the end, which won't
-=======
 the first element in a vector and try to add an element to the end, which won’t
->>>>>>> ec566082
 work:
 
 ```rust,ignore
@@ -202,11 +194,7 @@
 rules prevent programs from ending up in that situation.
 
 > Note: For more on the implementation details of the `Vec<T>` type, see “The
-<<<<<<< HEAD
-> Nomicon” at https://doc.rust-lang.org/stable/nomicon/vec.html.
-=======
 > Rustonomicon” at https://doc.rust-lang.org/stable/nomicon/vec.html.
->>>>>>> ec566082
 
 ### Iterating Over the Values in a Vector
 
